# vi: ts=4 expandtab
#
#    Copyright (C) 2015 Canonical Ltd.
#    Copyright (C) 2016 VMware INC.
#
#    Author: Sankar Tanguturi <stanguturi@vmware.com>
#
#    This program is free software: you can redistribute it and/or modify
#    it under the terms of the GNU General Public License version 3, as
#    published by the Free Software Foundation.
#
#    This program is distributed in the hope that it will be useful,
#    but WITHOUT ANY WARRANTY; without even the implied warranty of
#    MERCHANTABILITY or FITNESS FOR A PARTICULAR PURPOSE.  See the
#    GNU General Public License for more details.
#
#    You should have received a copy of the GNU General Public License
#    along with this program.  If not, see <http://www.gnu.org/licenses/>.

import logging
import os
import re

from cloudinit import util

logger = logging.getLogger(__name__)


class NicConfigurator:
    def __init__(self, nics):
        """
        Initialize the Nic Configurator
        @param nics (list) an array of nics to configure
        """
        self.nics = nics
        self.mac2Name = {}
        self.ipv4PrimaryGateway = None
        self.ipv6PrimaryGateway = None
        self.find_devices()
        self._primaryNic = self.get_primary_nic()

    def get_primary_nic(self):
        """
        Retrieve the primary nic if it exists
        @return (NicBase): the primary nic if exists, None otherwise
        """
        primary_nics = [nic for nic in self.nics if nic.primary]
        if not primary_nics:
            return None
        elif len(primary_nics) > 1:
            raise Exception('There can only be one primary nic',
                            [nic.mac for nic in primary_nics])
        else:
            return primary_nics[0]

    def find_devices(self):
        """
        Create the mac2Name dictionary
        The mac address(es) are in the lower case
        """
        cmd = ['ip', 'addr', 'show']
        (output, err) = util.subp(cmd)
        sections = re.split(r'\n\d+: ', '\n' + output)[1:]

        macPat = r'link/ether (([0-9A-Fa-f]{2}[:]){5}([0-9A-Fa-f]{2}))'
        for section in sections:
            match = re.search(macPat, section)
            if not match:  # Only keep info about nics
                continue
            mac = match.group(1).lower()
            name = section.split(':', 1)[0]
            self.mac2Name[mac] = name

    def gen_one_nic(self, nic):
        """
        Return the lines needed to configure a nic
        @return (str list): the string list to configure the nic
        @param nic (NicBase): the nic to configure
        """
        lines = []
        name = self.mac2Name.get(nic.mac.lower())
        if not name:
            raise ValueError('No known device has MACADDR: %s' % nic.mac)

        if nic.onboot:
            lines.append('auto %s' % name)

        # Customize IPv4
        lines.extend(self.gen_ipv4(name, nic))

        # Customize IPv6
        lines.extend(self.gen_ipv6(name, nic))

        lines.append('')

        return lines

    def gen_ipv4(self, name, nic):
        """
        Return the lines needed to configure the IPv4 setting of a nic
        @return (str list): the string list to configure the gateways
        @param name (str): name of the nic
        @param nic (NicBase): the nic to configure
        """
        lines = []

        bootproto = nic.bootProto.lower()
        if nic.ipv4_mode.lower() == 'disabled':
            bootproto = 'manual'
        lines.append('iface %s inet %s' % (name, bootproto))

        if bootproto != 'static':
            return lines

        # Static Ipv4
        v4 = nic.staticIpv4
        if v4.ip:
            lines.append('    address %s' % v4.ip)
        if v4.netmask:
            lines.append('    netmask %s' % v4.netmask)

        # Add the primary gateway
        if nic.primary and v4.gateways:
            self.ipv4PrimaryGateway = v4.gateways[0]
            lines.append('    gateway %s metric 0' % self.ipv4PrimaryGateway)
            return lines

        # Add routes if there is no primary nic
        if not self._primaryNic:
            lines.extend(self.gen_ipv4_route(nic, v4.gateways))

        return lines

    def gen_ipv4_route(self, nic, gateways):
        """
        Return the lines needed to configure additional Ipv4 route
        @return (str list): the string list to configure the gateways
        @param nic (NicBase): the nic to configure
        @param gateways (str list): the list of gateways
        """
        lines = []

        for gateway in gateways:
            lines.append('    up route add default gw %s metric 10000' %
                         gateway)

        return lines

    def gen_ipv6(self, name, nic):
        """
        Return the lines needed to configure the gateways for a nic
        @return (str list): the string list to configure the gateways
        @param name (str): name of the nic
        @param nic (NicBase): the nic to configure
        """
        lines = []

        if not nic.staticIpv6:
            return lines

        # Static Ipv6
        addrs = nic.staticIpv6
        lines.append('iface %s inet6 static' % name)
        lines.append('    address %s' % addrs[0].ip)
        lines.append('    netmask %s' % addrs[0].netmask)

        for addr in addrs[1:]:
            lines.append('    up ifconfig %s inet6 add %s/%s' % (name, addr.ip,
                                                                 addr.netmask))
        # Add the primary gateway
        if nic.primary:
            for addr in addrs:
                if addr.gateway:
                    self.ipv6PrimaryGateway = addr.gateway
                    lines.append('    gateway %s' % self.ipv6PrimaryGateway)
                    return lines

        # Add routes if there is no primary nic
        if not self._primaryNic:
            lines.extend(self._genIpv6Route(name, nic, addrs))

        return lines

    def _genIpv6Route(self, name, nic, addrs):
        lines = []

        for addr in addrs:
<<<<<<< HEAD
            lines.append(
                     '    up route -A inet6 add default gw %s metric 10000' %
                     addr.gateway)
=======
            lines.append('    up route -A inet6 add default gw '
                         '%s metric 10000' % addr.gateway)
>>>>>>> 41470d29

        return lines

    def generate(self):
        """Return the lines that is needed to configure the nics"""
        lines = []
        lines.append('iface lo inet loopback')
        lines.append('auto lo')
        lines.append('')

        for nic in self.nics:
            lines.extend(self.gen_one_nic(nic))

        return lines

    def clear_dhcp(self):
        logger.info('Clearing DHCP leases')

        # Ignore the return code 1.
        util.subp(["pkill", "dhclient"], rcs=[0, 1])
        util.subp(["rm", "-f", "/var/lib/dhcp/*"])

    def if_down_up(self):
        names = []
        for nic in self.nics:
            name = self.mac2Name.get(nic.mac.lower())
            names.append(name)

        for name in names:
            logger.info('Bring down interface %s' % name)
            util.subp(["ifdown", "%s" % name])

        self.clear_dhcp()

        for name in names:
            logger.info('Bring up interface %s' % name)
            util.subp(["ifup", "%s" % name])

    def configure(self):
        """
        Configure the /etc/network/intefaces
        Make a back up of the original
        """
        containingDir = '/etc/network'

        interfaceFile = os.path.join(containingDir, 'interfaces')
        originalFile = os.path.join(containingDir,
                                    'interfaces.before_vmware_customization')

        if not os.path.exists(originalFile) and os.path.exists(interfaceFile):
            os.rename(interfaceFile, originalFile)

        lines = self.generate()
        with open(interfaceFile, 'w') as fp:
            for line in lines:
                fp.write('%s\n' % line)

        self.if_down_up()<|MERGE_RESOLUTION|>--- conflicted
+++ resolved
@@ -185,14 +185,8 @@
         lines = []
 
         for addr in addrs:
-<<<<<<< HEAD
-            lines.append(
-                     '    up route -A inet6 add default gw %s metric 10000' %
-                     addr.gateway)
-=======
             lines.append('    up route -A inet6 add default gw '
                          '%s metric 10000' % addr.gateway)
->>>>>>> 41470d29
 
         return lines
 
