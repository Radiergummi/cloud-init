# Copyright (C) 2013 Canonical Ltd.
#
# Author: Scott Moser <scott.moser@canonical.com>
#
# This file is part of cloud-init. See LICENSE file for license information.

import base64
import crypt
<<<<<<< HEAD
import datetime
=======
>>>>>>> bf94945f
import functools
import os
import os.path
import re
import xml.etree.ElementTree as ET
from enum import Enum
from time import sleep, time
from typing import Any, Dict, List, Optional
from xml.dom import minidom

import requests

from cloudinit import dmi
from cloudinit import log as logging
from cloudinit import net, sources, ssh_util, subp, util
from cloudinit.event import EventScope, EventType
from cloudinit.net import device_driver
from cloudinit.net.dhcp import (
    EphemeralDHCPv4,
    NoDHCPLeaseError,
    NoDHCPLeaseInterfaceError,
    NoDHCPLeaseMissingDhclientError,
)
from cloudinit.reporting import events
from cloudinit.sources.helpers import netlink
from cloudinit.sources.helpers.azure import (
    DEFAULT_REPORT_FAILURE_USER_VISIBLE_MESSAGE,
    DEFAULT_WIRESERVER_ENDPOINT,
    WALinuxAgentShim,
    azure_ds_reporter,
    azure_ds_telemetry_reporter,
    build_minimal_ovf,
    dhcp_log_cb,
    get_boot_telemetry,
    get_metadata_from_fabric,
    get_system_info,
    is_byte_swapped,
    push_log_to_kvp,
    report_diagnostic_event,
    report_failure_to_fabric,
)
from cloudinit.url_helper import UrlError, readurl, retry_on_url_exc

LOG = logging.getLogger(__name__)

DS_NAME = "Azure"
DEFAULT_METADATA = {"instance-id": "iid-AZURE-NODE"}

# azure systems will always have a resource disk, and 66-azure-ephemeral.rules
# ensures that it gets linked to this path.
RESOURCE_DISK_PATH = "/dev/disk/cloud/azure_resource"
DEFAULT_FS = "ext4"
# DMI chassis-asset-tag is set static for all azure instances
AZURE_CHASSIS_ASSET_TAG = "7783-7084-3265-9085-8269-3286-77"
REPROVISION_MARKER_FILE = "/var/lib/cloud/data/poll_imds"
REPORTED_READY_MARKER_FILE = "/var/lib/cloud/data/reported_ready"
AGENT_SEED_DIR = "/var/lib/waagent"
DEFAULT_PROVISIONING_ISO_DEV = "/dev/sr0"

# In the event where the IMDS primary server is not
# available, it takes 1s to fallback to the secondary one
IMDS_TIMEOUT_IN_SECONDS = 2
IMDS_URL = "http://169.254.169.254/metadata"
IMDS_VER_MIN = "2019-06-01"
IMDS_VER_WANT = "2021-08-01"
IMDS_EXTENDED_VER_MIN = "2021-03-01"
IMDS_RETRY_CODES = (
    404,  # not found (yet)
    410,  # gone / unavailable (yet)
    429,  # rate-limited/throttled
    500,  # server error
)
imds_readurl_exception_callback = functools.partial(
    retry_on_url_exc,
    retry_codes=IMDS_RETRY_CODES,
    retry_instances=(requests.Timeout,),
)


class MetadataType(Enum):
    ALL = "{}/instance".format(IMDS_URL)
    NETWORK = "{}/instance/network".format(IMDS_URL)
    REPROVISION_DATA = "{}/reprovisiondata".format(IMDS_URL)


class PPSType(Enum):
    NONE = "None"
    RUNNING = "Running"
    SAVABLE = "Savable"
    UNKNOWN = "Unknown"


PLATFORM_ENTROPY_SOURCE: Optional[str] = "/sys/firmware/acpi/tables/OEM0"

# List of static scripts and network config artifacts created by
# stock ubuntu suported images.
UBUNTU_EXTENDED_NETWORK_SCRIPTS = [
    "/etc/netplan/90-hotplug-azure.yaml",
    "/usr/local/sbin/ephemeral_eth.sh",
    "/etc/udev/rules.d/10-net-device-added.rules",
    "/run/network/interfaces.ephemeral.d",
]

# This list is used to blacklist devices that will be considered
# for renaming or fallback interfaces.
#
# On Azure network devices using these drivers are automatically
# configured by the platform and should not be configured by
# cloud-init's network configuration.
#
# Note:
# Azure Dv4 and Ev4 series VMs always have mlx5 hardware.
# https://docs.microsoft.com/en-us/azure/virtual-machines/dv4-dsv4-series
# https://docs.microsoft.com/en-us/azure/virtual-machines/ev4-esv4-series
# Earlier D and E series VMs (such as Dv2, Dv3, and Ev3 series VMs)
# can have either mlx4 or mlx5 hardware, with the older series VMs
# having a higher chance of coming with mlx4 hardware.
# https://docs.microsoft.com/en-us/azure/virtual-machines/dv2-dsv2-series
# https://docs.microsoft.com/en-us/azure/virtual-machines/dv3-dsv3-series
# https://docs.microsoft.com/en-us/azure/virtual-machines/ev3-esv3-series
BLACKLIST_DRIVERS = ["mlx4_core", "mlx5_core"]


def find_storvscid_from_sysctl_pnpinfo(sysctl_out, deviceid):
    # extract the 'X' from dev.storvsc.X. if deviceid matches
    """
    dev.storvsc.1.%pnpinfo:
        classid=32412632-86cb-44a2-9b5c-50d1417354f5
        deviceid=00000000-0001-8899-0000-000000000000
    """
    for line in sysctl_out.splitlines():
        if re.search(r"pnpinfo", line):
            fields = line.split()
            if len(fields) >= 3:
                columns = fields[2].split("=")
                if (
                    len(columns) >= 2
                    and columns[0] == "deviceid"
                    and columns[1].startswith(deviceid)
                ):
                    comps = fields[0].split(".")
                    return comps[2]
    return None


def find_busdev_from_disk(camcontrol_out, disk_drv):
    # find the scbusX from 'camcontrol devlist -b' output
    # if disk_drv matches the specified disk driver, i.e. blkvsc1
    """
    scbus0 on ata0 bus 0
    scbus1 on ata1 bus 0
    scbus2 on blkvsc0 bus 0
    scbus3 on blkvsc1 bus 0
    scbus4 on storvsc2 bus 0
    scbus5 on storvsc3 bus 0
    scbus-1 on xpt0 bus 0
    """
    for line in camcontrol_out.splitlines():
        if re.search(disk_drv, line):
            items = line.split()
            return items[0]
    return None


def find_dev_from_busdev(camcontrol_out: str, busdev: str) -> Optional[str]:
    # find the daX from 'camcontrol devlist' output
    # if busdev matches the specified value, i.e. 'scbus2'
    """
    <Msft Virtual CD/ROM 1.0>          at scbus1 target 0 lun 0 (cd0,pass0)
    <Msft Virtual Disk 1.0>            at scbus2 target 0 lun 0 (da0,pass1)
    <Msft Virtual Disk 1.0>            at scbus3 target 1 lun 0 (da1,pass2)
    """
    for line in camcontrol_out.splitlines():
        if re.search(busdev, line):
            items = line.split("(")
            if len(items) == 2:
                dev_pass = items[1].split(",")
                return dev_pass[0]
    return None


def normalize_mac_address(mac: str) -> str:
    """Normalize mac address with colons and lower-case."""
    if len(mac) == 12:
        mac = ":".join(
            [mac[0:2], mac[2:4], mac[4:6], mac[6:8], mac[8:10], mac[10:12]]
        )

    return mac.lower()


@azure_ds_telemetry_reporter
def get_hv_netvsc_macs_normalized() -> List[str]:
    """Get Hyper-V NICs as normalized MAC addresses."""
    return [
        normalize_mac_address(n[1])
        for n in net.get_interfaces()
        if n[2] == "hv_netvsc"
    ]


def execute_or_debug(cmd, fail_ret=None) -> str:
    try:
        return subp.subp(cmd)[0]  # type: ignore
    except subp.ProcessExecutionError:
        LOG.debug("Failed to execute: %s", " ".join(cmd))
        return fail_ret


def get_dev_storvsc_sysctl():
    return execute_or_debug(["sysctl", "dev.storvsc"], fail_ret="")


def get_camcontrol_dev_bus():
    return execute_or_debug(["camcontrol", "devlist", "-b"])


def get_camcontrol_dev():
    return execute_or_debug(["camcontrol", "devlist"])


def get_resource_disk_on_freebsd(port_id) -> Optional[str]:
    g0 = "00000000"
    if port_id > 1:
        g0 = "00000001"
        port_id = port_id - 2
    g1 = "000" + str(port_id)
    g0g1 = "{0}-{1}".format(g0, g1)

    # search 'X' from
    #  'dev.storvsc.X.%pnpinfo:
    #      classid=32412632-86cb-44a2-9b5c-50d1417354f5
    #      deviceid=00000000-0001-8899-0000-000000000000'
    sysctl_out = get_dev_storvsc_sysctl()

    storvscid = find_storvscid_from_sysctl_pnpinfo(sysctl_out, g0g1)
    if not storvscid:
        LOG.debug("Fail to find storvsc id from sysctl")
        return None

    camcontrol_b_out = get_camcontrol_dev_bus()
    camcontrol_out = get_camcontrol_dev()
    # try to find /dev/XX from 'blkvsc' device
    blkvsc = "blkvsc{0}".format(storvscid)
    scbusx = find_busdev_from_disk(camcontrol_b_out, blkvsc)
    if scbusx:
        devname = find_dev_from_busdev(camcontrol_out, scbusx)
        if devname is None:
            LOG.debug("Fail to find /dev/daX")
            return None
        return devname
    # try to find /dev/XX from 'storvsc' device
    storvsc = "storvsc{0}".format(storvscid)
    scbusx = find_busdev_from_disk(camcontrol_b_out, storvsc)
    if scbusx:
        devname = find_dev_from_busdev(camcontrol_out, scbusx)
        if devname is None:
            LOG.debug("Fail to find /dev/daX")
            return None
        return devname
    return None


# update the FreeBSD specific information
if util.is_FreeBSD():
    DEFAULT_FS = "freebsd-ufs"
    res_disk = get_resource_disk_on_freebsd(1)
    if res_disk is not None:
        LOG.debug("resource disk is not None")
        RESOURCE_DISK_PATH = "/dev/" + res_disk
    else:
        LOG.debug("resource disk is None")
    # TODO Find where platform entropy data is surfaced
    PLATFORM_ENTROPY_SOURCE = None

BUILTIN_DS_CONFIG = {
    "data_dir": AGENT_SEED_DIR,
    "disk_aliases": {"ephemeral0": RESOURCE_DISK_PATH},
    "apply_network_config": True,  # Use IMDS published network configuration
}
# RELEASE_BLOCKER: Xenial and earlier apply_network_config default is False

BUILTIN_CLOUD_EPHEMERAL_DISK_CONFIG = {
    "disk_setup": {
        "ephemeral0": {
            "table_type": "gpt",
            "layout": [100],
            "overwrite": True,
        },
    },
    "fs_setup": [{"filesystem": DEFAULT_FS, "device": "ephemeral0.1"}],
}

DS_CFG_PATH = ["datasource", DS_NAME]
DS_CFG_KEY_PRESERVE_NTFS = "never_destroy_ntfs"
DEF_EPHEMERAL_LABEL = "Temporary Storage"

# The redacted password fails to meet password complexity requirements
# so we can safely use this to mask/redact the password in the ovf-env.xml
DEF_PASSWD_REDACTION = "REDACTED"


class DataSourceAzure(sources.DataSource):

    dsname = "Azure"
    default_update_events = {
        EventScope.NETWORK: {
            EventType.BOOT_NEW_INSTANCE,
            EventType.BOOT,
        }
    }
    _negotiated = False
    _metadata_imds = sources.UNSET
    _ci_pkl_version = 1

    def __init__(self, sys_cfg, distro, paths):
        sources.DataSource.__init__(self, sys_cfg, distro, paths)
        self.seed_dir = os.path.join(paths.seed_dir, "azure")
        self.cfg = {}
        self.seed = None
        self.ds_cfg = util.mergemanydict(
            [util.get_cfg_by_path(sys_cfg, DS_CFG_PATH, {}), BUILTIN_DS_CONFIG]
        )
        self._iso_dev = None
        self._network_config = None
        self._ephemeral_dhcp_ctx = None
        self._wireserver_endpoint = DEFAULT_WIRESERVER_ENDPOINT

    def _unpickle(self, ci_pkl_version: int) -> None:
        super()._unpickle(ci_pkl_version)

        self._ephemeral_dhcp_ctx = None
        self._iso_dev = None
        self._wireserver_endpoint = DEFAULT_WIRESERVER_ENDPOINT

    def __str__(self):
        root = sources.DataSource.__str__(self)
        return "%s [seed=%s]" % (root, self.seed)

    def _get_subplatform(self):
        """Return the subplatform metadata source details."""
        if self.seed is None:
            subplatform_type = "unknown"
        elif self.seed.startswith("/dev"):
            subplatform_type = "config-disk"
        elif self.seed.lower() == "imds":
            subplatform_type = "imds"
        else:
            subplatform_type = "seed-dir"
        return "%s (%s)" % (subplatform_type, self.seed)

    @azure_ds_telemetry_reporter
    def _setup_ephemeral_networking(
        self,
        *,
        iface: Optional[str] = None,
        retry_sleep: int = 1,
        timeout_minutes: int = 5,
    ) -> None:
        """Setup ephemeral networking.

        Keep retrying DHCP up to specified number of minutes.  This does
        not kill dhclient, so the timeout in practice may be up to
        timeout_minutes + the system-configured timeout for dhclient.

        :param timeout_minutes: Number of minutes to keep retrying for.

        :raises NoDHCPLeaseError: If unable to obtain DHCP lease.
        """
        if self._ephemeral_dhcp_ctx is not None:
            raise RuntimeError(
                "Bringing up networking when already configured."
            )

        LOG.debug("Requested ephemeral networking (iface=%s)", iface)
        self._ephemeral_dhcp_ctx = EphemeralDHCPv4(
            iface=iface, dhcp_log_func=dhcp_log_cb
        )

        lease = None
        timeout = timeout_minutes * 60 + time()
        with events.ReportEventStack(
            name="obtain-dhcp-lease",
            description="obtain dhcp lease",
            parent=azure_ds_reporter,
        ):
            while lease is None:
                try:
                    lease = self._ephemeral_dhcp_ctx.obtain_lease()
                except NoDHCPLeaseInterfaceError:
                    # Interface not found, continue after sleeping 1 second.
                    report_diagnostic_event(
                        "Interface not found for DHCP", logger_func=LOG.warning
                    )
                except NoDHCPLeaseMissingDhclientError:
                    # No dhclient, no point in retrying.
                    report_diagnostic_event(
                        "dhclient executable not found", logger_func=LOG.error
                    )
                    self._ephemeral_dhcp_ctx = None
                    raise
                except NoDHCPLeaseError:
                    # Typical DHCP failure, continue after sleeping 1 second.
                    report_diagnostic_event(
                        "Failed to obtain DHCP lease (iface=%s)" % iface,
                        logger_func=LOG.error,
                    )

                # Sleep before retrying, otherwise break if we're past timeout.
                if lease is None and time() + retry_sleep < timeout:
                    sleep(retry_sleep)
                else:
                    break

            if lease is None:
                self._ephemeral_dhcp_ctx = None
                raise NoDHCPLeaseError()
            else:
                # Ensure iface is set.
                self._ephemeral_dhcp_ctx.iface = lease["interface"]

                # Update wireserver IP from DHCP options.
                if "unknown-245" in lease:
                    self._wireserver_endpoint = (
                        WALinuxAgentShim.get_ip_from_lease_value(
                            lease["unknown-245"]
                        )
                    )

    @azure_ds_telemetry_reporter
    def _teardown_ephemeral_networking(self) -> None:
        """Teardown ephemeral networking."""
        if self._ephemeral_dhcp_ctx is None:
            return

        self._ephemeral_dhcp_ctx.clean_network()
        self._ephemeral_dhcp_ctx = None

    def _is_ephemeral_networking_up(self) -> bool:
        """Check if networking is configured."""
        return not (
            self._ephemeral_dhcp_ctx is None
            or self._ephemeral_dhcp_ctx.lease is None
        )

    @azure_ds_telemetry_reporter
    def crawl_metadata(self):
        """Walk all instance metadata sources returning a dict on success.

        @return: A dictionary of any metadata content for this instance.
        @raise: InvalidMetaDataException when the expected metadata service is
            unavailable, broken or disabled.
        """
        crawled_data = {}
        # azure removes/ejects the cdrom containing the ovf-env.xml
        # file on reboot.  So, in order to successfully reboot we
        # need to look in the datadir and consider that valid
        ddir = self.ds_cfg["data_dir"]

        # The order in which the candidates are inserted matters here, because
        # it determines the value of ret. More specifically, the first one in
        # the candidate list determines the path to take in order to get the
        # metadata we need.
        ovf_is_accessible = False
        metadata_source = None
        md = {}
        userdata_raw = ""
        cfg = {}
        files = {}

        if os.path.isfile(REPROVISION_MARKER_FILE):
            metadata_source = "IMDS"
            report_diagnostic_event(
                "Reprovision marker file already present "
                "before crawling Azure metadata: %s" % REPROVISION_MARKER_FILE,
                logger_func=LOG.debug,
            )
        else:
            for src in list_possible_azure_ds(self.seed_dir, ddir):
                try:
                    if src.startswith("/dev/"):
                        if util.is_FreeBSD():
                            md, userdata_raw, cfg, files = util.mount_cb(
                                src, load_azure_ds_dir, mtype="udf"
                            )
                        else:
                            md, userdata_raw, cfg, files = util.mount_cb(
                                src, load_azure_ds_dir
                            )
                        # save the device for ejection later
                        self._iso_dev = src
                    else:
                        md, userdata_raw, cfg, files = load_azure_ds_dir(src)
                    ovf_is_accessible = True
                    metadata_source = src
                    break
                except NonAzureDataSource:
                    report_diagnostic_event(
                        "Did not find Azure data source in %s" % src,
                        logger_func=LOG.debug,
                    )
                    continue
                except util.MountFailedError:
                    report_diagnostic_event(
                        "%s was not mountable" % src, logger_func=LOG.debug
                    )
                    md = {"local-hostname": ""}
                    cfg = {"system_info": {"default_user": {"name": ""}}}
                    metadata_source = "IMDS"
                    continue
                except BrokenAzureDataSource as exc:
                    msg = "BrokenAzureDataSource: %s" % exc
                    report_diagnostic_event(msg, logger_func=LOG.error)
                    raise sources.InvalidMetaDataException(msg)

        report_diagnostic_event(
            "Found provisioning metadata in %s" % metadata_source,
            logger_func=LOG.debug,
        )

        # If we read OVF from attached media, we are provisioning.  If OVF
        # is not found, we are probably provisioning on a system which does
        # not have UDF support.  In either case, require IMDS metadata.
        # If we require IMDS metadata, try harder to obtain networking, waiting
        # for at least 20 minutes.  Otherwise only wait 5 minutes.
        requires_imds_metadata = bool(self._iso_dev) or not ovf_is_accessible
        timeout_minutes = 5 if requires_imds_metadata else 20
        try:
            self._setup_ephemeral_networking(timeout_minutes=timeout_minutes)
        except NoDHCPLeaseError:
            pass

        if self._is_ephemeral_networking_up():
            imds_md = self.get_imds_data_with_api_fallback(retries=10)
        else:
            imds_md = {}

        if not imds_md and not ovf_is_accessible:
            msg = "No OVF or IMDS available"
            report_diagnostic_event(msg)
            raise sources.InvalidMetaDataException(msg)

        # Refresh PPS type using metadata.
        pps_type = self._determine_pps_type(cfg, imds_md)
        if pps_type != PPSType.NONE:
            if util.is_FreeBSD():
                msg = "Free BSD is not supported for PPS VMs"
                report_diagnostic_event(msg, logger_func=LOG.error)
                raise sources.InvalidMetaDataException(msg)

            self._write_reprovision_marker()

            if pps_type == PPSType.SAVABLE:
                self._wait_for_all_nics_ready()

            md, userdata_raw, cfg, files = self._reprovision()
            # fetch metadata again as it has changed after reprovisioning
            imds_md = self.get_imds_data_with_api_fallback(retries=10)

        # Report errors if IMDS network configuration is missing data.
        self.validate_imds_network_metadata(imds_md=imds_md)

        self.seed = metadata_source
        crawled_data.update(
            {
                "cfg": cfg,
                "files": files,
                "metadata": util.mergemanydict([md, {"imds": imds_md}]),
                "userdata_raw": userdata_raw,
            }
        )
        imds_username = _username_from_imds(imds_md)
        imds_hostname = _hostname_from_imds(imds_md)
        imds_disable_password = _disable_password_from_imds(imds_md)
        if imds_username:
            LOG.debug("Username retrieved from IMDS: %s", imds_username)
            cfg["system_info"]["default_user"]["name"] = imds_username
        if imds_hostname:
            LOG.debug("Hostname retrieved from IMDS: %s", imds_hostname)
            crawled_data["metadata"]["local-hostname"] = imds_hostname
        if imds_disable_password:
            LOG.debug(
                "Disable password retrieved from IMDS: %s",
                imds_disable_password,
            )
            crawled_data["metadata"][
                "disable_password"
            ] = imds_disable_password

        if metadata_source == "IMDS" and not crawled_data["files"]:
            try:
                contents = build_minimal_ovf(
                    username=imds_username,  # type: ignore
                    hostname=imds_hostname,  # type: ignore
                    disableSshPwd=imds_disable_password,  # type: ignore
                )
                crawled_data["files"] = {"ovf-env.xml": contents}
            except Exception as e:
                report_diagnostic_event(
                    "Failed to construct OVF from IMDS data %s" % e,
                    logger_func=LOG.debug,
                )

        # only use userdata from imds if OVF did not provide custom data
        # userdata provided by IMDS is always base64 encoded
        if not userdata_raw:
            imds_userdata = _userdata_from_imds(imds_md)
            if imds_userdata:
                LOG.debug("Retrieved userdata from IMDS")
                try:
                    crawled_data["userdata_raw"] = base64.b64decode(
                        "".join(imds_userdata.split())
                    )
                except Exception:
                    report_diagnostic_event(
                        "Bad userdata in IMDS", logger_func=LOG.warning
                    )

        if not metadata_source:
            msg = "No Azure metadata found"
            report_diagnostic_event(msg, logger_func=LOG.error)
            raise sources.InvalidMetaDataException(msg)
        else:
            report_diagnostic_event(
                "found datasource in %s" % metadata_source,
                logger_func=LOG.debug,
            )

        if metadata_source == ddir:
            report_diagnostic_event(
                "using files cached in %s" % ddir, logger_func=LOG.debug
            )

        seed = _get_random_seed()
        if seed:
            crawled_data["metadata"]["random_seed"] = seed
        crawled_data["metadata"]["instance-id"] = self._iid()

        if self._negotiated is False and self._is_ephemeral_networking_up():
            # Report ready and fetch public-keys from Wireserver, if required.
            pubkey_info = self._determine_wireserver_pubkey_info(
                cfg=cfg, imds_md=imds_md
            )
            try:
                ssh_keys = self._report_ready(pubkey_info=pubkey_info)
            except Exception:
                # Failed to report ready, but continue with best effort.
                pass
            else:
                LOG.debug("negotiating returned %s", ssh_keys)
                if ssh_keys:
                    crawled_data["metadata"]["public-keys"] = ssh_keys

                self._cleanup_markers()
                self._negotiated = True

        return crawled_data

    def _is_platform_viable(self):
        """Check platform environment to report if this datasource may run."""
        return _is_platform_viable(self.seed_dir)

    def clear_cached_attrs(self, attr_defaults=()):
        """Reset any cached class attributes to defaults."""
        super(DataSourceAzure, self).clear_cached_attrs(attr_defaults)
        self._metadata_imds = sources.UNSET

    @azure_ds_telemetry_reporter
    def _get_data(self):
        """Crawl and process datasource metadata caching metadata as attrs.

        @return: True on success, False on error, invalid or disabled
            datasource.
        """
        if not self._is_platform_viable():
            return False
        try:
            get_boot_telemetry()
        except Exception as e:
            LOG.warning("Failed to get boot telemetry: %s", e)

        try:
            get_system_info()
        except Exception as e:
            LOG.warning("Failed to get system information: %s", e)

        self.distro.networking.blacklist_drivers = BLACKLIST_DRIVERS

        try:
            crawled_data = util.log_time(
                logfunc=LOG.debug,
                msg="Crawl of metadata service",
                func=self.crawl_metadata,
            )
        except Exception as e:
            report_diagnostic_event(
                "Could not crawl Azure metadata: %s" % e, logger_func=LOG.error
            )
            self._report_failure(
                description=DEFAULT_REPORT_FAILURE_USER_VISIBLE_MESSAGE
            )
            return False
        finally:
            self._teardown_ephemeral_networking()

        if (
            self.distro
            and self.distro.name == "ubuntu"
            and self.ds_cfg.get("apply_network_config")
        ):
            maybe_remove_ubuntu_network_config_scripts()

        # Process crawled data and augment with various config defaults

        # Only merge in default cloud config related to the ephemeral disk
        # if the ephemeral disk exists
        devpath = RESOURCE_DISK_PATH
        if os.path.exists(devpath):
            report_diagnostic_event(
                "Ephemeral resource disk '%s' exists. "
                "Merging default Azure cloud ephemeral disk configs."
                % devpath,
                logger_func=LOG.debug,
            )
            self.cfg = util.mergemanydict(
                [crawled_data["cfg"], BUILTIN_CLOUD_EPHEMERAL_DISK_CONFIG]
            )
        else:
            report_diagnostic_event(
                "Ephemeral resource disk '%s' does not exist. "
                "Not merging default Azure cloud ephemeral disk configs."
                % devpath,
                logger_func=LOG.debug,
            )
            self.cfg = crawled_data["cfg"]

        self._metadata_imds = crawled_data["metadata"]["imds"]
        self.metadata = util.mergemanydict(
            [crawled_data["metadata"], DEFAULT_METADATA]
        )
        self.userdata_raw = crawled_data["userdata_raw"]

        user_ds_cfg = util.get_cfg_by_path(self.cfg, DS_CFG_PATH, {})
        self.ds_cfg = util.mergemanydict([user_ds_cfg, self.ds_cfg])

        # walinux agent writes files world readable, but expects
        # the directory to be protected.
        write_files(
            self.ds_cfg["data_dir"], crawled_data["files"], dirmode=0o700
        )
        return True

    @azure_ds_telemetry_reporter
    def get_imds_data_with_api_fallback(
        self,
        *,
        retries: int,
        md_type: MetadataType = MetadataType.ALL,
        exc_cb=imds_readurl_exception_callback,
        infinite: bool = False,
    ) -> dict:
        """Fetch metadata from IMDS using IMDS_VER_WANT API version.

        Falls back to IMDS_VER_MIN version if IMDS returns a 400 error code,
        indicating that IMDS_VER_WANT is unsupported.

        :return: Parsed metadata dictionary or empty dict on error.
        """
        LOG.info("Attempting IMDS api-version: %s", IMDS_VER_WANT)
        try:
            return get_metadata_from_imds(
                retries=retries,
                md_type=md_type,
                api_version=IMDS_VER_WANT,
                exc_cb=exc_cb,
                infinite=infinite,
            )
        except UrlError as error:
            LOG.info("UrlError with IMDS api-version: %s", IMDS_VER_WANT)
            # Fall back if HTTP code is 400, otherwise return empty dict.
            if error.code != 400:
                return {}

        log_msg = "Fall back to IMDS api-version: {}".format(IMDS_VER_MIN)
        report_diagnostic_event(log_msg, logger_func=LOG.info)
        try:
            return get_metadata_from_imds(
                retries=retries,
                md_type=md_type,
                api_version=IMDS_VER_MIN,
                exc_cb=exc_cb,
                infinite=infinite,
            )
        except UrlError as error:
            report_diagnostic_event(
                "Failed to fetch IMDS metadata: %s" % error,
                logger_func=LOG.error,
            )
            return {}

    def device_name_to_device(self, name):
        return self.ds_cfg["disk_aliases"].get(name)

    @azure_ds_telemetry_reporter
    def get_public_ssh_keys(self) -> List[str]:
        """
        Retrieve public SSH keys.
        """
        try:
            return self._get_public_keys_from_imds(self.metadata["imds"])
        except (KeyError, ValueError):
            pass

        return self._get_public_keys_from_ovf()

    def _get_public_keys_from_imds(self, imds_md: dict) -> List[str]:
        """Get SSH keys from IMDS metadata.

        :raises KeyError: if IMDS metadata is malformed/missing.
        :raises ValueError: if key format is not supported.

        :returns: List of keys.
        """
        try:
            ssh_keys = [
                public_key["keyData"]
                for public_key in imds_md["compute"]["publicKeys"]
            ]
        except KeyError:
            log_msg = "No SSH keys found in IMDS metadata"
            report_diagnostic_event(log_msg, logger_func=LOG.debug)
            raise

        if any(not _key_is_openssh_formatted(key=key) for key in ssh_keys):
            log_msg = "Key(s) not in OpenSSH format"
            report_diagnostic_event(log_msg, logger_func=LOG.debug)
            raise ValueError(log_msg)

        log_msg = "Retrieved {} keys from IMDS".format(len(ssh_keys))
        report_diagnostic_event(log_msg, logger_func=LOG.debug)
        return ssh_keys

    def _get_public_keys_from_ovf(self) -> List[str]:
        """Get SSH keys that were fetched from wireserver.

        :returns: List of keys.
        """
        ssh_keys = []
        try:
            ssh_keys = self.metadata["public-keys"]
            log_msg = "Retrieved {} keys from OVF".format(len(ssh_keys))
            report_diagnostic_event(log_msg, logger_func=LOG.debug)
        except KeyError:
            log_msg = "No keys available from OVF"
            report_diagnostic_event(log_msg, logger_func=LOG.debug)

        return ssh_keys

    def get_config_obj(self):
        return self.cfg

    def check_instance_id(self, sys_cfg):
        # quickly (local check only) if self.instance_id is still valid
        return sources.instance_id_matches_system_uuid(self.get_instance_id())

    def _iid(self, previous=None):
        prev_iid_path = os.path.join(
            self.paths.get_cpath("data"), "instance-id"
        )
        # Older kernels than 4.15 will have UPPERCASE product_uuid.
        # We don't want Azure to react to an UPPER/lower difference as a new
        # instance id as it rewrites SSH host keys.
        # LP: #1835584
        system_uuid = dmi.read_dmi_data("system-uuid")
        if system_uuid is None:
            raise RuntimeError("failed to read system-uuid")

        iid = system_uuid.lower()
        if os.path.exists(prev_iid_path):
            previous = util.load_file(prev_iid_path).strip()
            if previous.lower() == iid:
                # If uppercase/lowercase equivalent, return the previous value
                # to avoid new instance id.
                return previous
            if is_byte_swapped(previous.lower(), iid):
                return previous
        return iid

    @azure_ds_telemetry_reporter
    def _wait_for_nic_detach(self, nl_sock):
        """Use the netlink socket provided to wait for nic detach event.
        NOTE: The function doesn't close the socket. The caller owns closing
        the socket and disposing it safely.
        """
        try:
            ifname = None

            # Preprovisioned VM will only have one NIC, and it gets
            # detached immediately after deployment.
            with events.ReportEventStack(
                name="wait-for-nic-detach",
                description="wait for nic detach",
                parent=azure_ds_reporter,
            ):
                ifname = netlink.wait_for_nic_detach_event(nl_sock)
            if ifname is None:
                msg = (
                    "Preprovisioned nic not detached as expected. "
                    "Proceeding without failing."
                )
                report_diagnostic_event(msg, logger_func=LOG.warning)
            else:
                report_diagnostic_event(
                    "The preprovisioned nic %s is detached" % ifname,
                    logger_func=LOG.warning,
                )
        except AssertionError as error:
            report_diagnostic_event(str(error), logger_func=LOG.error)
            raise

    @azure_ds_telemetry_reporter
    def wait_for_link_up(self, ifname):
        """In cases where the link state is still showing down after a nic is
        hot-attached, we can attempt to bring it up by forcing the hv_netvsc
        drivers to query the link state by unbinding and then binding the
        device. This function attempts infinitely until the link is up,
        because we cannot proceed further until we have a stable link."""

        if self.distro.networking.try_set_link_up(ifname):
            report_diagnostic_event(
                "The link %s is already up." % ifname, logger_func=LOG.info
            )
            return

        LOG.debug("Attempting to bring %s up", ifname)

        attempts = 0
        LOG.info("Unbinding and binding the interface %s", ifname)
        while True:
            device_id = net.read_sys_net(ifname, "device/device_id")
            if device_id is False or not isinstance(device_id, str):
                raise RuntimeError("Unable to read device ID: %s" % device_id)
            devicename = device_id.strip("{}")
            util.write_file(
                "/sys/bus/vmbus/drivers/hv_netvsc/unbind", devicename
            )
            util.write_file(
                "/sys/bus/vmbus/drivers/hv_netvsc/bind", devicename
            )

            attempts = attempts + 1
            if self.distro.networking.try_set_link_up(ifname):
                msg = "The link %s is up after %s attempts" % (
                    ifname,
                    attempts,
                )
                report_diagnostic_event(msg, logger_func=LOG.info)
                return

            if attempts % 10 == 0:
                msg = "Link is not up after %d attempts to rebind" % attempts
                report_diagnostic_event(msg, logger_func=LOG.info)
                LOG.info(msg)

            # It could take some time after rebind for the interface to be up.
            # So poll for the status for some time before attempting to rebind
            # again.
            sleep_duration = 0.5
            max_status_polls = 20
            LOG.debug(
                "Polling %d seconds for primary NIC link up after rebind.",
                sleep_duration * max_status_polls,
            )

            for i in range(0, max_status_polls):
                if self.distro.networking.is_up(ifname):
                    msg = (
                        "After %d attempts to rebind, link is up after "
                        "polling the link status %d times" % (attempts, i)
                    )
                    report_diagnostic_event(msg, logger_func=LOG.info)
                    LOG.debug(msg)
                    return
                else:
                    sleep(sleep_duration)

    @azure_ds_telemetry_reporter
    def _create_report_ready_marker(self):
        path = REPORTED_READY_MARKER_FILE
        LOG.info("Creating a marker file to report ready: %s", path)
        util.write_file(
            path, "{pid}: {time}\n".format(pid=os.getpid(), time=time())
        )
        report_diagnostic_event(
            "Successfully created reported ready marker file "
            "while in the preprovisioning pool.",
            logger_func=LOG.debug,
        )

    @azure_ds_telemetry_reporter
    def _report_ready_for_pps(self) -> None:
        """Report ready for PPS, creating the marker file upon completion.

        :raises sources.InvalidMetaDataException: On error reporting ready.
        """
        try:
            self._report_ready()
        except Exception as error:
            msg = "Failed reporting ready while in the preprovisioning pool."
            report_diagnostic_event(msg, logger_func=LOG.error)
            raise sources.InvalidMetaDataException(msg) from error

        self._create_report_ready_marker()

    @azure_ds_telemetry_reporter
    def _check_if_nic_is_primary(self, ifname):
        """Check if a given interface is the primary nic or not. If it is the
        primary nic, then we also get the expected total nic count from IMDS.
        IMDS will process the request and send a response only for primary NIC.
        """
        is_primary = False
        expected_nic_count = -1
        imds_md = None
        metadata_poll_count = 0
        metadata_logging_threshold = 1
        expected_errors_count = 0

        # For now, only a VM's primary NIC can contact IMDS and WireServer. If
        # DHCP fails for a NIC, we have no mechanism to determine if the NIC is
        # primary or secondary. In this case, retry DHCP until successful.
        self._setup_ephemeral_networking(iface=ifname, timeout_minutes=20)

        # Retry polling network metadata for a limited duration only when the
        # calls fail due to network unreachable error or timeout.
        # This is because the platform drops packets going towards IMDS
        # when it is not a primary nic. If the calls fail due to other issues
        # like 410, 503 etc, then it means we are primary but IMDS service
        # is unavailable at the moment. Retry indefinitely in those cases
        # since we cannot move on without the network metadata. In the future,
        # all this will not be necessary, as a new dhcp option would tell
        # whether the nic is primary or not.
        def network_metadata_exc_cb(msg, exc):
            nonlocal expected_errors_count, metadata_poll_count
            nonlocal metadata_logging_threshold

            metadata_poll_count = metadata_poll_count + 1

            # Log when needed but back off exponentially to avoid exploding
            # the log file.
            if metadata_poll_count >= metadata_logging_threshold:
                metadata_logging_threshold *= 2
                report_diagnostic_event(
                    "Ran into exception when attempting to reach %s "
                    "after %d polls." % (msg, metadata_poll_count),
                    logger_func=LOG.error,
                )

                if isinstance(exc, UrlError):
                    report_diagnostic_event(
                        "poll IMDS with %s failed. Exception: %s and code: %s"
                        % (msg, exc.cause, exc.code),
                        logger_func=LOG.error,
                    )

            # Retry up to a certain limit for both timeout and network
            # unreachable errors.
            if exc.cause and isinstance(
                exc.cause, (requests.Timeout, requests.ConnectionError)
            ):
                expected_errors_count = expected_errors_count + 1
                return expected_errors_count <= 10
            return True

        # Primary nic detection will be optimized in the future. The fact that
        # primary nic is being attached first helps here. Otherwise each nic
        # could add several seconds of delay.
        try:
            imds_md = self.get_imds_data_with_api_fallback(
                retries=0,
                md_type=MetadataType.NETWORK,
                exc_cb=network_metadata_exc_cb,
                infinite=True,
            )
        except Exception as e:
            LOG.warning(
                "Failed to get network metadata using nic %s. Attempt to "
                "contact IMDS failed with error %s. Assuming this is not the "
                "primary nic.",
                ifname,
                e,
            )

        if imds_md:
            # Only primary NIC will get a response from IMDS.
            LOG.info("%s is the primary nic", ifname)
            is_primary = True

            # Set the expected nic count based on the response received.
            expected_nic_count = len(imds_md["interface"])
            report_diagnostic_event(
                "Expected nic count: %d" % expected_nic_count,
                logger_func=LOG.info,
            )
        else:
            # If we are not the primary nic, then clean the dhcp context.
            self._teardown_ephemeral_networking()

        return is_primary, expected_nic_count

    @azure_ds_telemetry_reporter
    def _wait_for_hot_attached_nics(self, nl_sock):
        """Wait until all the expected nics for the vm are hot-attached.
        The expected nic count is obtained by requesting the network metadata
        from IMDS.
        """
        LOG.info("Waiting for nics to be hot-attached")
        try:
            # Wait for nics to be attached one at a time, until we know for
            # sure that all nics have been attached.
            nics_found = []
            primary_nic_found = False
            expected_nic_count = -1

            # Wait for netlink nic attach events. After the first nic is
            # attached, we are already in the customer vm deployment path and
            # so eerything from then on should happen fast and avoid
            # unnecessary delays wherever possible.
            while True:
                ifname = None
                with events.ReportEventStack(
                    name="wait-for-nic-attach",
                    description=(
                        "wait for nic attach after %d nics have been attached"
                        % len(nics_found)
                    ),
                    parent=azure_ds_reporter,
                ):
                    ifname = netlink.wait_for_nic_attach_event(
                        nl_sock, nics_found
                    )

                # wait_for_nic_attach_event guarantees that ifname it not None
                nics_found.append(ifname)
                report_diagnostic_event(
                    "Detected nic %s attached." % ifname, logger_func=LOG.info
                )

                # Attempt to bring the interface's operating state to
                # UP in case it is not already.
                self.wait_for_link_up(ifname)

                # If primary nic is not found, check if this is it. The
                # platform will attach the primary nic first so we
                # won't be in primary_nic_found = false state for long.
                if not primary_nic_found:
                    LOG.info("Checking if %s is the primary nic", ifname)
                    (
                        primary_nic_found,
                        expected_nic_count,
                    ) = self._check_if_nic_is_primary(ifname)

                # Exit criteria: check if we've discovered all nics
                if (
                    expected_nic_count != -1
                    and len(nics_found) >= expected_nic_count
                ):
                    LOG.info("Found all the nics for this VM.")
                    break

        except AssertionError as error:
            report_diagnostic_event(str(error), logger_func=LOG.error)

    @azure_ds_telemetry_reporter
    def _wait_for_all_nics_ready(self):
        """Wait for nic(s) to be hot-attached. There may be multiple nics
        depending on the customer request.
        But only primary nic would be able to communicate with wireserver
        and IMDS. So we detect and save the primary nic to be used later.
        """

        nl_sock = None
        try:
            nl_sock = netlink.create_bound_netlink_socket()
            self._report_ready_for_pps()
            self._teardown_ephemeral_networking()
            self._wait_for_nic_detach(nl_sock)
            self._wait_for_hot_attached_nics(nl_sock)
        except netlink.NetlinkCreateSocketError as e:
            report_diagnostic_event(str(e), logger_func=LOG.warning)
            raise
        finally:
            if nl_sock:
                nl_sock.close()

    @azure_ds_telemetry_reporter
    def _poll_imds(self):
        """Poll IMDS for the new provisioning data until we get a valid
        response. Then return the returned JSON object."""
        url = "{}?api-version={}".format(
            MetadataType.REPROVISION_DATA.value, IMDS_VER_MIN
        )
        headers = {"Metadata": "true"}
        nl_sock = None
        report_ready = bool(not os.path.isfile(REPORTED_READY_MARKER_FILE))
        self.imds_logging_threshold = 1
        self.imds_poll_counter = 1
        dhcp_attempts = 0
        reprovision_data = None

        def exc_cb(msg, exception):
            if isinstance(exception, UrlError):
                if exception.code in (404, 410):
                    if self.imds_poll_counter == self.imds_logging_threshold:
                        # Reducing the logging frequency as we are polling IMDS
                        self.imds_logging_threshold *= 2
                        LOG.debug(
                            "Backing off logging threshold for the same "
                            "exception to %d",
                            self.imds_logging_threshold,
                        )
                        report_diagnostic_event(
                            "poll IMDS with %s failed. "
                            "Exception: %s and code: %s"
                            % (msg, exception.cause, exception.code),
                            logger_func=LOG.debug,
                        )
                    self.imds_poll_counter += 1
                    return True
                else:
                    # If we get an exception while trying to call IMDS, we call
                    # DHCP and setup the ephemeral network to acquire a new IP.
                    report_diagnostic_event(
                        "poll IMDS with %s failed. Exception: %s and code: %s"
                        % (msg, exception.cause, exception.code),
                        logger_func=LOG.warning,
                    )
                    return False

            report_diagnostic_event(
                "poll IMDS failed with an unexpected exception: %s"
                % exception,
                logger_func=LOG.warning,
            )
            return False

        if report_ready:
            # Networking must be up for netlink to detect
            # media disconnect/connect.  It may be down to due
            # initial DHCP failure, if so check for it and retry,
            # ensuring we flag it as required.
            if not self._is_ephemeral_networking_up():
                self._setup_ephemeral_networking(timeout_minutes=20)

            try:
                if (
                    self._ephemeral_dhcp_ctx is None
                    or self._ephemeral_dhcp_ctx.iface is None
                ):
                    raise RuntimeError("Missing ephemeral context")
                iface = self._ephemeral_dhcp_ctx.iface

                nl_sock = netlink.create_bound_netlink_socket()
                self._report_ready_for_pps()

                LOG.debug(
                    "Wait for vnetswitch to happen on %s",
                    iface,
                )
                with events.ReportEventStack(
                    name="wait-for-media-disconnect-connect",
                    description="wait for vnet switch",
                    parent=azure_ds_reporter,
                ):
                    try:
                        netlink.wait_for_media_disconnect_connect(
                            nl_sock, iface
                        )
                    except AssertionError as e:
                        report_diagnostic_event(
                            "Error while waiting for vnet switch: %s" % e,
                            logger_func=LOG.error,
                        )
            except netlink.NetlinkCreateSocketError as e:
                report_diagnostic_event(
                    "Failed to create bound netlink socket: %s" % e,
                    logger_func=LOG.warning,
                )
                raise sources.InvalidMetaDataException(
                    "Failed to report ready while in provisioning pool."
                ) from e
            except NoDHCPLeaseError as e:
                report_diagnostic_event(
                    "DHCP failed while in provisioning pool",
                    logger_func=LOG.warning,
                )
                raise sources.InvalidMetaDataException(
                    "Failed to report ready while in provisioning pool."
                ) from e
            finally:
                if nl_sock:
                    nl_sock.close()

            # Teardown old network configuration.
            self._teardown_ephemeral_networking()

        while not reprovision_data:
            if not self._is_ephemeral_networking_up():
                dhcp_attempts += 1
                try:
                    self._setup_ephemeral_networking(timeout_minutes=5)
                except NoDHCPLeaseError:
                    continue

            with events.ReportEventStack(
                name="get-reprovision-data-from-imds",
                description="get reprovision data from imds",
                parent=azure_ds_reporter,
            ):
                try:
                    reprovision_data = readurl(
                        url,
                        timeout=IMDS_TIMEOUT_IN_SECONDS,
                        headers=headers,
                        exception_cb=exc_cb,
                        infinite=True,
                        log_req_resp=False,
                    ).contents
                except UrlError:
                    self._teardown_ephemeral_networking()
                    continue

        report_diagnostic_event(
            "attempted dhcp %d times after reuse" % dhcp_attempts,
            logger_func=LOG.debug,
        )
        report_diagnostic_event(
            "polled imds %d times after reuse" % self.imds_poll_counter,
            logger_func=LOG.debug,
        )

        return reprovision_data

    @azure_ds_telemetry_reporter
    def _report_failure(self, description: Optional[str] = None) -> bool:
        """Tells the Azure fabric that provisioning has failed.

        @param description: A description of the error encountered.
        @return: The success status of sending the failure signal.
        """
        if self._is_ephemeral_networking_up():
            try:
                report_diagnostic_event(
                    "Using cached ephemeral dhcp context "
                    "to report failure to Azure",
                    logger_func=LOG.debug,
                )
                report_failure_to_fabric(
                    endpoint=self._wireserver_endpoint,
                    description=description,
                )
                return True
            except Exception as e:
                report_diagnostic_event(
                    "Failed to report failure using "
                    "cached ephemeral dhcp context: %s" % e,
                    logger_func=LOG.error,
                )

        try:
            report_diagnostic_event(
                "Using new ephemeral dhcp to report failure to Azure",
                logger_func=LOG.debug,
            )
            self._teardown_ephemeral_networking()
            try:
                self._setup_ephemeral_networking(timeout_minutes=20)
            except NoDHCPLeaseError:
                # Reporting failure will fail, but it will emit telemetry.
                pass
            report_failure_to_fabric(
                endpoint=self._wireserver_endpoint, description=description
            )
            return True
        except Exception as e:
            report_diagnostic_event(
                "Failed to report failure using new ephemeral dhcp: %s" % e,
                logger_func=LOG.debug,
            )

        return False

    @azure_ds_telemetry_reporter
    def _report_ready(
        self, *, pubkey_info: Optional[List[str]] = None
    ) -> Optional[List[str]]:
        """Tells the fabric provisioning has completed.

        :param pubkey_info: Fingerprints of keys to request from Wireserver.

        :raises Exception: if failed to report.

        :returns: List of SSH keys, if requested.
        """
        try:
            data = get_metadata_from_fabric(
                endpoint=self._wireserver_endpoint,
                iso_dev=self._iso_dev,
                pubkey_info=pubkey_info,
            )
        except Exception as e:
            report_diagnostic_event(
                "Error communicating with Azure fabric; You may experience "
                "connectivity issues: %s" % e,
                logger_func=LOG.warning,
            )
            raise

        # Reporting ready ejected OVF media, no need to do so again.
        self._iso_dev = None
        return data

    def _ppstype_from_imds(self, imds_md: dict) -> Optional[str]:
        try:
            return imds_md["extended"]["compute"]["ppsType"]
        except Exception as e:
            report_diagnostic_event(
                "Could not retrieve pps configuration from IMDS: %s" % e,
                logger_func=LOG.debug,
            )
            return None

    def _determine_pps_type(self, ovf_cfg: dict, imds_md: dict) -> PPSType:
        """Determine PPS type using OVF, IMDS data, and reprovision marker."""
        if os.path.isfile(REPROVISION_MARKER_FILE):
            pps_type = PPSType.UNKNOWN
        elif (
            ovf_cfg.get("PreprovisionedVMType", None) == PPSType.SAVABLE.value
            or self._ppstype_from_imds(imds_md) == PPSType.SAVABLE.value
        ):
            pps_type = PPSType.SAVABLE
        elif (
            ovf_cfg.get("PreprovisionedVm") is True
            or ovf_cfg.get("PreprovisionedVMType", None)
            == PPSType.RUNNING.value
            or self._ppstype_from_imds(imds_md) == PPSType.RUNNING.value
        ):
            pps_type = PPSType.RUNNING
        else:
            pps_type = PPSType.NONE

        report_diagnostic_event(
            "PPS type: %s" % pps_type.value, logger_func=LOG.info
        )
        return pps_type

    def _write_reprovision_marker(self):
        """Write reprovision marker file in case system is rebooted."""
        LOG.info(
            "Creating a marker file to poll imds: %s", REPROVISION_MARKER_FILE
        )
        util.write_file(
            REPROVISION_MARKER_FILE,
            "{pid}: {time}\n".format(pid=os.getpid(), time=time()),
        )

    @azure_ds_telemetry_reporter
    def _reprovision(self):
        """Initiate the reprovisioning workflow.

        Ephemeral networking is up upon successful reprovisioning.
        """
        contents = self._poll_imds()
        with events.ReportEventStack(
            name="reprovisioning-read-azure-ovf",
            description="read azure ovf during reprovisioning",
            parent=azure_ds_reporter,
        ):
            md, ud, cfg = read_azure_ovf(contents)
            return (md, ud, cfg, {"ovf-env.xml": contents})

    @azure_ds_telemetry_reporter
    def _determine_wireserver_pubkey_info(
        self, *, cfg: dict, imds_md: dict
    ) -> Optional[List[str]]:
        """Determine the fingerprints we need to retrieve from Wireserver.

        :return: List of keys to request from Wireserver, if any, else None.
        """
        pubkey_info: Optional[List[str]] = None
        try:
            self._get_public_keys_from_imds(imds_md)
        except (KeyError, ValueError):
            pubkey_info = cfg.get("_pubkeys", None)
            log_msg = "Retrieved {} fingerprints from OVF".format(
                len(pubkey_info) if pubkey_info is not None else 0
            )
            report_diagnostic_event(log_msg, logger_func=LOG.debug)
        return pubkey_info

    def _cleanup_markers(self):
        """Cleanup any marker files."""
        util.del_file(REPORTED_READY_MARKER_FILE)
        util.del_file(REPROVISION_MARKER_FILE)

    @azure_ds_telemetry_reporter
    def activate(self, cfg, is_new_instance):
        try:
            address_ephemeral_resize(
                is_new_instance=is_new_instance,
                preserve_ntfs=self.ds_cfg.get(DS_CFG_KEY_PRESERVE_NTFS, False),
            )
        finally:
            push_log_to_kvp(self.sys_cfg["def_log_file"])
        return

    @property
    def availability_zone(self):
        return (
            self.metadata.get("imds", {})
            .get("compute", {})
            .get("platformFaultDomain")
        )

    @property
    def network_config(self):
        """Generate a network config like net.generate_fallback_network() with
        the following exceptions.

        1. Probe the drivers of the net-devices present and inject them in
           the network configuration under params: driver: <driver> value
        2. Generate a fallback network config that does not include any of
           the blacklisted devices.
        """
        if not self._network_config or self._network_config == sources.UNSET:
            if self.ds_cfg.get("apply_network_config"):
                nc_src = self._metadata_imds
            else:
                nc_src = None
            self._network_config = parse_network_config(nc_src)
        return self._network_config

    @property
    def region(self):
        return self.metadata.get("imds", {}).get("compute", {}).get("location")

    @azure_ds_telemetry_reporter
    def validate_imds_network_metadata(self, imds_md: dict) -> bool:
        """Validate IMDS network config and report telemetry for errors."""
        local_macs = get_hv_netvsc_macs_normalized()

        try:
            network_config = imds_md["network"]
            imds_macs = [
                normalize_mac_address(i["macAddress"])
                for i in network_config["interface"]
            ]
        except KeyError:
            report_diagnostic_event(
                "IMDS network metadata has incomplete configuration: %r"
                % imds_md.get("network"),
                logger_func=LOG.warning,
            )
            return False

        missing_macs = [m for m in local_macs if m not in imds_macs]
        if not missing_macs:
            return True

        report_diagnostic_event(
            "IMDS network metadata is missing configuration for NICs %r: %r"
            % (missing_macs, network_config),
            logger_func=LOG.warning,
        )

        if not self._ephemeral_dhcp_ctx or not self._ephemeral_dhcp_ctx.iface:
            # No primary interface to check against.
            return False

        primary_mac = net.get_interface_mac(self._ephemeral_dhcp_ctx.iface)
        if not primary_mac or not isinstance(primary_mac, str):
            # Unexpected data for primary interface.
            return False

        primary_mac = normalize_mac_address(primary_mac)
        if primary_mac in missing_macs:
            report_diagnostic_event(
                "IMDS network metadata is missing primary NIC %r: %r"
                % (primary_mac, network_config),
                logger_func=LOG.warning,
            )

        return False


def _username_from_imds(imds_data):
    try:
        return imds_data["compute"]["osProfile"]["adminUsername"]
    except KeyError:
        return None


def _userdata_from_imds(imds_data):
    try:
        return imds_data["compute"]["userData"]
    except KeyError:
        return None


def _hostname_from_imds(imds_data):
    try:
        return imds_data["compute"]["osProfile"]["computerName"]
    except KeyError:
        return None


def _disable_password_from_imds(imds_data):
    try:
        return (
            imds_data["compute"]["osProfile"]["disablePasswordAuthentication"]
            == "true"
        )
    except KeyError:
        return None


def _key_is_openssh_formatted(key):
    """
    Validate whether or not the key is OpenSSH-formatted.
    """
    # See https://bugs.launchpad.net/cloud-init/+bug/1910835
    if "\r\n" in key.strip():
        return False

    parser = ssh_util.AuthKeyLineParser()
    try:
        akl = parser.parse(key)
    except TypeError:
        return False

    return akl.keytype is not None


def _partitions_on_device(devpath, maxnum=16):
    # return a list of tuples (ptnum, path) for each part on devpath
    for suff in ("-part", "p", ""):
        found = []
        for pnum in range(1, maxnum):
            ppath = devpath + suff + str(pnum)
            if os.path.exists(ppath):
                found.append((pnum, os.path.realpath(ppath)))
        if found:
            return found
    return []


@azure_ds_telemetry_reporter
def _has_ntfs_filesystem(devpath):
    ntfs_devices = util.find_devs_with("TYPE=ntfs", no_cache=True)
    LOG.debug("ntfs_devices found = %s", ntfs_devices)
    return os.path.realpath(devpath) in ntfs_devices


@azure_ds_telemetry_reporter
def can_dev_be_reformatted(devpath, preserve_ntfs):
    """Determine if the ephemeral drive at devpath should be reformatted.

    A fresh ephemeral disk is formatted by Azure and will:
      a.) have a partition table (dos or gpt)
      b.) have 1 partition that is ntfs formatted, or
          have 2 partitions with the second partition ntfs formatted.
          (larger instances with >2TB ephemeral disk have gpt, and will
           have a microsoft reserved partition as part 1.  LP: #1686514)
      c.) the ntfs partition will have no files other than possibly
          'dataloss_warning_readme.txt'

    User can indicate that NTFS should never be destroyed by setting
    DS_CFG_KEY_PRESERVE_NTFS in dscfg.
    If data is found on NTFS, user is warned to set DS_CFG_KEY_PRESERVE_NTFS
    to make sure cloud-init does not accidentally wipe their data.
    If cloud-init cannot mount the disk to check for data, destruction
    will be allowed, unless the dscfg key is set."""
    if preserve_ntfs:
        msg = "config says to never destroy NTFS (%s.%s), skipping checks" % (
            ".".join(DS_CFG_PATH),
            DS_CFG_KEY_PRESERVE_NTFS,
        )
        return False, msg

    if not os.path.exists(devpath):
        return False, "device %s does not exist" % devpath

    LOG.debug(
        "Resolving realpath of %s -> %s", devpath, os.path.realpath(devpath)
    )

    # devpath of /dev/sd[a-z] or /dev/disk/cloud/azure_resource
    # where partitions are "<devpath>1" or "<devpath>-part1" or "<devpath>p1"
    partitions = _partitions_on_device(devpath)
    if len(partitions) == 0:
        return False, "device %s was not partitioned" % devpath
    elif len(partitions) > 2:
        msg = "device %s had 3 or more partitions: %s" % (
            devpath,
            " ".join([p[1] for p in partitions]),
        )
        return False, msg
    elif len(partitions) == 2:
        cand_part, cand_path = partitions[1]
    else:
        cand_part, cand_path = partitions[0]

    if not _has_ntfs_filesystem(cand_path):
        msg = "partition %s (%s) on device %s was not ntfs formatted" % (
            cand_part,
            cand_path,
            devpath,
        )
        return False, msg

    @azure_ds_telemetry_reporter
    def count_files(mp):
        ignored = set(["dataloss_warning_readme.txt"])
        return len([f for f in os.listdir(mp) if f.lower() not in ignored])

    bmsg = "partition %s (%s) on device %s was ntfs formatted" % (
        cand_part,
        cand_path,
        devpath,
    )

    with events.ReportEventStack(
        name="mount-ntfs-and-count",
        description="mount-ntfs-and-count",
        parent=azure_ds_reporter,
    ) as evt:
        try:
            file_count = util.mount_cb(
                cand_path,
                count_files,
                mtype="ntfs",
                update_env_for_mount={"LANG": "C"},
            )
        except util.MountFailedError as e:
            evt.description = "cannot mount ntfs"
            if "unknown filesystem type 'ntfs'" in str(e):
                return (
                    True,
                    (
                        bmsg + " but this system cannot mount NTFS,"
                        " assuming there are no important files."
                        " Formatting allowed."
                    ),
                )
            return False, bmsg + " but mount of %s failed: %s" % (cand_part, e)

        if file_count != 0:
            evt.description = "mounted and counted %d files" % file_count
            LOG.warning(
                "it looks like you're using NTFS on the ephemeral"
                " disk, to ensure that filesystem does not get wiped,"
                " set %s.%s in config",
                ".".join(DS_CFG_PATH),
                DS_CFG_KEY_PRESERVE_NTFS,
            )
            return False, bmsg + " but had %d files on it." % file_count

    return True, bmsg + " and had no important files. Safe for reformatting."


@azure_ds_telemetry_reporter
def address_ephemeral_resize(
    devpath=RESOURCE_DISK_PATH, is_new_instance=False, preserve_ntfs=False
):
    if not os.path.exists(devpath):
        report_diagnostic_event(
            "Ephemeral resource disk '%s' does not exist." % devpath,
            logger_func=LOG.debug,
        )
        return
    else:
        report_diagnostic_event(
            "Ephemeral resource disk '%s' exists." % devpath,
            logger_func=LOG.debug,
        )

    result = False
    msg = None
    if is_new_instance:
        result, msg = (True, "First instance boot.")
    else:
        result, msg = can_dev_be_reformatted(devpath, preserve_ntfs)

    LOG.debug("reformattable=%s: %s", result, msg)
    if not result:
        return

    for mod in ["disk_setup", "mounts"]:
        sempath = "/var/lib/cloud/instance/sem/config_" + mod
        bmsg = 'Marker "%s" for module "%s"' % (sempath, mod)
        if os.path.exists(sempath):
            try:
                os.unlink(sempath)
                LOG.debug("%s removed.", bmsg)
            except Exception as e:
                # python3 throws FileNotFoundError, python2 throws OSError
                LOG.warning("%s: remove failed! (%s)", bmsg, e)
        else:
            LOG.debug("%s did not exist.", bmsg)
    return


@azure_ds_telemetry_reporter
def write_files(datadir, files, dirmode=None):
    def _redact_password(cnt, fname):
        """Azure provides the UserPassword in plain text. So we redact it"""
        try:
            root = ET.fromstring(cnt)
            for elem in root.iter():
                if (
                    "UserPassword" in elem.tag
                    and elem.text != DEF_PASSWD_REDACTION
                ):
                    elem.text = DEF_PASSWD_REDACTION
            return ET.tostring(root)
        except Exception:
            LOG.critical("failed to redact userpassword in %s", fname)
            return cnt

    if not datadir:
        return
    if not files:
        files = {}
    util.ensure_dir(datadir, dirmode)
    for (name, content) in files.items():
        fname = os.path.join(datadir, name)
        if "ovf-env.xml" in name:
            content = _redact_password(content, fname)
        util.write_file(filename=fname, content=content, mode=0o600)


def find_child(node, filter_func):
    ret = []
    if not node.hasChildNodes():
        return ret
    for child in node.childNodes:
        if filter_func(child):
            ret.append(child)
    return ret


@azure_ds_telemetry_reporter
def load_azure_ovf_pubkeys(sshnode):
    # This parses a 'SSH' node formatted like below, and returns
    # an array of dicts.
    #  [{'fingerprint': '6BE7A7C3C8A8F4B123CCA5D0C2F1BE4CA7B63ED7',
    #    'path': '/where/to/go'}]
    #
    # <SSH><PublicKeys>
    #   <PublicKey><Fingerprint>ABC</FingerPrint><Path>/x/y/z</Path>
    #   ...
    # </PublicKeys></SSH>
    # Under some circumstances, there may be a <Value> element along with the
    # Fingerprint and Path. Pass those along if they appear.
    results = find_child(sshnode, lambda n: n.localName == "PublicKeys")
    if len(results) == 0:
        return []
    if len(results) > 1:
        raise BrokenAzureDataSource(
            "Multiple 'PublicKeys'(%s) in SSH node" % len(results)
        )

    pubkeys_node = results[0]
    pubkeys = find_child(pubkeys_node, lambda n: n.localName == "PublicKey")

    if len(pubkeys) == 0:
        return []

    found = []
    text_node = minidom.Document.TEXT_NODE

    for pk_node in pubkeys:
        if not pk_node.hasChildNodes():
            continue

        cur = {"fingerprint": "", "path": "", "value": ""}
        for child in pk_node.childNodes:
            if child.nodeType == text_node or not child.localName:
                continue

            name = child.localName.lower()

            if name not in cur.keys():
                continue

            if (
                len(child.childNodes) != 1
                or child.childNodes[0].nodeType != text_node
            ):
                continue

            cur[name] = child.childNodes[0].wholeText.strip()
        found.append(cur)

    return found


@azure_ds_telemetry_reporter
def read_azure_ovf(contents):
    try:
        dom = minidom.parseString(contents)
    except Exception as e:
        error_str = "Invalid ovf-env.xml: %s" % e
        report_diagnostic_event(error_str, logger_func=LOG.warning)
        raise BrokenAzureDataSource(error_str) from e

    results = find_child(
        dom.documentElement, lambda n: n.localName == "ProvisioningSection"
    )

    if len(results) == 0:
        raise NonAzureDataSource("No ProvisioningSection")
    if len(results) > 1:
        raise BrokenAzureDataSource(
            "found '%d' ProvisioningSection items" % len(results)
        )
    provSection = results[0]

    lpcs_nodes = find_child(
        provSection,
        lambda n: n.localName == "LinuxProvisioningConfigurationSet",
    )

    if len(lpcs_nodes) == 0:
        raise NonAzureDataSource("No LinuxProvisioningConfigurationSet")
    if len(lpcs_nodes) > 1:
        raise BrokenAzureDataSource(
            "found '%d' %ss"
            % (len(lpcs_nodes), "LinuxProvisioningConfigurationSet")
        )
    lpcs = lpcs_nodes[0]

    if not lpcs.hasChildNodes():
        raise BrokenAzureDataSource("no child nodes of configuration set")

    md_props = "seedfrom"
    md: Dict[str, Any] = {"azure_data": {}}
    cfg = {}
    ud = ""
    password = None
    username = None

    for child in lpcs.childNodes:
        if child.nodeType == dom.TEXT_NODE or not child.localName:
            continue

        name = child.localName.lower()

        simple = False
        value = ""
        if (
            len(child.childNodes) == 1
            and child.childNodes[0].nodeType == dom.TEXT_NODE
        ):
            simple = True
            value = child.childNodes[0].wholeText

        attrs = dict([(k, v) for k, v in child.attributes.items()])

        # we accept either UserData or CustomData.  If both are present
        # then behavior is undefined.
        if name == "userdata" or name == "customdata":
            if attrs.get("encoding") in (None, "base64"):
                ud = base64.b64decode("".join(value.split()))
            else:
                ud = value
        elif name == "username":
            username = value
        elif name == "userpassword":
            password = value
        elif name == "hostname":
            md["local-hostname"] = value
        elif name == "dscfg":
            if attrs.get("encoding") in (None, "base64"):
                dscfg = base64.b64decode("".join(value.split()))
            else:
                dscfg = value
            cfg["datasource"] = {DS_NAME: util.load_yaml(dscfg, default={})}
        elif name == "ssh":
            cfg["_pubkeys"] = load_azure_ovf_pubkeys(child)
        elif name == "disablesshpasswordauthentication":
            cfg["ssh_pwauth"] = util.is_false(value)
        elif simple:
            if name in md_props:
                md[name] = value
            else:
                md["azure_data"][name] = value

    defuser = {}
    if username:
        defuser["name"] = username
    if password:
        defuser["lock_passwd"] = False
        if DEF_PASSWD_REDACTION != password:
            defuser["passwd"] = cfg["password"] = encrypt_pass(password)

    if defuser:
        cfg["system_info"] = {"default_user": defuser}

    if "ssh_pwauth" not in cfg and password:
        cfg["ssh_pwauth"] = True

    preprovisioning_cfg = _get_preprovisioning_cfgs(dom)
    cfg = util.mergemanydict([cfg, preprovisioning_cfg])

    return (md, ud, cfg)


@azure_ds_telemetry_reporter
def _get_preprovisioning_cfgs(dom):
    """Read the preprovisioning related flags from ovf and populates a dict
    with the info.

    Two flags are in use today: PreprovisionedVm bool and
    PreprovisionedVMType enum. In the long term, the PreprovisionedVm bool
    will be deprecated in favor of PreprovisionedVMType string/enum.

    Only these combinations of values are possible today:
        - PreprovisionedVm=True and PreprovisionedVMType=Running
        - PreprovisionedVm=False and PreprovisionedVMType=Savable
        - PreprovisionedVm is missing and PreprovisionedVMType=Running/Savable
        - PreprovisionedVm=False and PreprovisionedVMType is missing

    More specifically, this will never happen:
        - PreprovisionedVm=True and PreprovisionedVMType=Savable
    """
    cfg = {"PreprovisionedVm": False, "PreprovisionedVMType": None}

    platform_settings_section = find_child(
        dom.documentElement, lambda n: n.localName == "PlatformSettingsSection"
    )
    if not platform_settings_section or len(platform_settings_section) == 0:
        LOG.debug("PlatformSettingsSection not found")
        return cfg
    platform_settings = find_child(
        platform_settings_section[0],
        lambda n: n.localName == "PlatformSettings",
    )
    if not platform_settings or len(platform_settings) == 0:
        LOG.debug("PlatformSettings not found")
        return cfg

    # Read the PreprovisionedVm bool flag. This should be deprecated when the
    # platform has removed PreprovisionedVm and only surfaces
    # PreprovisionedVMType.
    cfg["PreprovisionedVm"] = _get_preprovisionedvm_cfg_value(
        platform_settings
    )

    cfg["PreprovisionedVMType"] = _get_preprovisionedvmtype_cfg_value(
        platform_settings
    )
    return cfg


@azure_ds_telemetry_reporter
def _get_preprovisionedvm_cfg_value(platform_settings):
    preprovisionedVm = False

    # Read the PreprovisionedVm bool flag. This should be deprecated when the
    # platform has removed PreprovisionedVm and only surfaces
    # PreprovisionedVMType.
    preprovisionedVmVal = find_child(
        platform_settings[0], lambda n: n.localName == "PreprovisionedVm"
    )
    if not preprovisionedVmVal or len(preprovisionedVmVal) == 0:
        LOG.debug("PreprovisionedVm not found")
        return preprovisionedVm
    preprovisionedVm = util.translate_bool(
        preprovisionedVmVal[0].firstChild.nodeValue
    )

    report_diagnostic_event(
        "PreprovisionedVm: %s" % preprovisionedVm, logger_func=LOG.info
    )

    return preprovisionedVm


@azure_ds_telemetry_reporter
def _get_preprovisionedvmtype_cfg_value(platform_settings):
    preprovisionedVMType = None

    # Read the PreprovisionedVMType value from the ovf. It can be
    # 'Running' or 'Savable' or not exist. This enum value is intended to
    # replace PreprovisionedVm bool flag in the long term.
    # A Running VM is the same as preprovisioned VMs of today. This is
    # equivalent to having PreprovisionedVm=True.
    # A Savable VM is one whose nic is hot-detached immediately after it
    # reports ready the first time to free up the network resources.
    # Once assigned to customer, the customer-requested nics are
    # hot-attached to it and reprovision happens like today.
    preprovisionedVMTypeVal = find_child(
        platform_settings[0], lambda n: n.localName == "PreprovisionedVMType"
    )
    if (
        not preprovisionedVMTypeVal
        or len(preprovisionedVMTypeVal) == 0
        or preprovisionedVMTypeVal[0].firstChild is None
    ):
        LOG.debug("PreprovisionedVMType not found")
        return preprovisionedVMType

    preprovisionedVMType = preprovisionedVMTypeVal[0].firstChild.nodeValue

    report_diagnostic_event(
        "PreprovisionedVMType: %s" % preprovisionedVMType, logger_func=LOG.info
    )

    return preprovisionedVMType


def encrypt_pass(password, salt_id="$6$"):
    return crypt.crypt(password, salt_id + util.rand_str(strlen=16))


@azure_ds_telemetry_reporter
def _check_freebsd_cdrom(cdrom_dev):
    """Return boolean indicating path to cdrom device has content."""
    try:
        with open(cdrom_dev) as fp:
            fp.read(1024)
            return True
    except IOError:
        LOG.debug("cdrom (%s) is not configured", cdrom_dev)
    return False


@azure_ds_telemetry_reporter
def _get_random_seed(source=PLATFORM_ENTROPY_SOURCE):
    """Return content random seed file if available, otherwise,
    return None."""
    # azure / hyper-v provides random data here
    # now update ds_cfg to reflect contents pass in config
    if source is None:
        return None
    seed = util.load_file(source, quiet=True, decode=False)

    # The seed generally contains non-Unicode characters. load_file puts
    # them into a str (in python 2) or bytes (in python 3). In python 2,
    # bad octets in a str cause util.json_dumps() to throw an exception. In
    # python 3, bytes is a non-serializable type, and the handler load_file
    # uses applies b64 encoding *again* to handle it. The simplest solution
    # is to just b64encode the data and then decode it to a serializable
    # string. Same number of bits of entropy, just with 25% more zeroes.
    # There's no need to undo this base64-encoding when the random seed is
    # actually used in cc_seed_random.py.
    return base64.b64encode(seed).decode()  # type: ignore


@azure_ds_telemetry_reporter
def list_possible_azure_ds(seed, cache_dir):
    yield seed
    yield DEFAULT_PROVISIONING_ISO_DEV
    if util.is_FreeBSD():
        cdrom_dev = "/dev/cd0"
        if _check_freebsd_cdrom(cdrom_dev):
            yield cdrom_dev
    else:
        for fstype in ("iso9660", "udf"):
            yield from util.find_devs_with("TYPE=%s" % fstype)
    if cache_dir:
        yield cache_dir


@azure_ds_telemetry_reporter
def load_azure_ds_dir(source_dir):
    ovf_file = os.path.join(source_dir, "ovf-env.xml")

    if not os.path.isfile(ovf_file):
        raise NonAzureDataSource("No ovf-env file found")

    with open(ovf_file, "rb") as fp:
        contents = fp.read()

    md, ud, cfg = read_azure_ovf(contents)
    return (md, ud, cfg, {"ovf-env.xml": contents})


@azure_ds_telemetry_reporter
def parse_network_config(imds_metadata) -> dict:
    """Convert imds_metadata dictionary to network v2 configuration.
    Parses network configuration from imds metadata if present or generate
    fallback network config excluding mlx4_core devices.

    @param: imds_metadata: Dict of content read from IMDS network service.
    @return: Dictionary containing network version 2 standard configuration.
    """
    if imds_metadata != sources.UNSET and imds_metadata:
        try:
            return _generate_network_config_from_imds_metadata(imds_metadata)
        except Exception as e:
            LOG.error(
                "Failed generating network config "
                "from IMDS network metadata: %s",
                str(e),
            )
    try:
        return _generate_network_config_from_fallback_config()
    except Exception as e:
        LOG.error("Failed generating fallback network config: %s", str(e))
    return {}


@azure_ds_telemetry_reporter
def _generate_network_config_from_imds_metadata(imds_metadata) -> dict:
    """Convert imds_metadata dictionary to network v2 configuration.
    Parses network configuration from imds metadata.

    @param: imds_metadata: Dict of content read from IMDS network service.
    @return: Dictionary containing network version 2 standard configuration.
    """
    netconfig: Dict[str, Any] = {"version": 2, "ethernets": {}}
    network_metadata = imds_metadata["network"]
    for idx, intf in enumerate(network_metadata["interface"]):
        has_ip_address = False
        # First IPv4 and/or IPv6 address will be obtained via DHCP.
        # Any additional IPs of each type will be set as static
        # addresses.
        nicname = "eth{idx}".format(idx=idx)
        dhcp_override = {"route-metric": (idx + 1) * 100}
        dev_config: Dict[str, Any] = {
            "dhcp4": True,
            "dhcp4-overrides": dhcp_override,
            "dhcp6": False,
        }
        for addr_type in ("ipv4", "ipv6"):
            addresses = intf.get(addr_type, {}).get("ipAddress", [])
            # If there are no available IP addresses, then we don't
            # want to add this interface to the generated config.
            if not addresses:
                LOG.debug("No %s addresses found for: %r", addr_type, intf)
                continue
            has_ip_address = True
            if addr_type == "ipv4":
                default_prefix = "24"
            else:
                default_prefix = "128"
                if addresses:
                    dev_config["dhcp6"] = True
                    # non-primary interfaces should have a higher
                    # route-metric (cost) so default routes prefer
                    # primary nic due to lower route-metric value
                    dev_config["dhcp6-overrides"] = dhcp_override
            for addr in addresses[1:]:
                # Append static address config for ip > 1
                netPrefix = intf[addr_type]["subnet"][0].get(
                    "prefix", default_prefix
                )
                privateIp = addr["privateIpAddress"]
                if not dev_config.get("addresses"):
                    dev_config["addresses"] = []
                dev_config["addresses"].append(
                    "{ip}/{prefix}".format(ip=privateIp, prefix=netPrefix)
                )
        if dev_config and has_ip_address:
            mac = normalize_mac_address(intf["macAddress"])
            dev_config.update(
                {"match": {"macaddress": mac.lower()}, "set-name": nicname}
            )
            # With netvsc, we can get two interfaces that
            # share the same MAC, so we need to make sure
            # our match condition also contains the driver
            driver = device_driver(nicname)
            if driver and driver == "hv_netvsc":
                dev_config["match"]["driver"] = driver
            netconfig["ethernets"][nicname] = dev_config
            continue

        LOG.debug(
            "No configuration for: %s (dev_config=%r) (has_ip_address=%r)",
            nicname,
            dev_config,
            has_ip_address,
        )
    return netconfig


@azure_ds_telemetry_reporter
def _generate_network_config_from_fallback_config() -> dict:
    """Generate fallback network config excluding blacklisted devices.

    @return: Dictionary containing network version 2 standard configuration.
    """
    cfg = net.generate_fallback_config(
        blacklist_drivers=BLACKLIST_DRIVERS, config_driver=True
    )
    if cfg is None:
        return {}
    return cfg


@azure_ds_telemetry_reporter
def get_metadata_from_imds(
    retries,
    md_type=MetadataType.ALL,
    api_version=IMDS_VER_MIN,
    exc_cb=imds_readurl_exception_callback,
    infinite=False,
):
    """Query Azure's instance metadata service, returning a dictionary.

    For more info on IMDS:
        https://docs.microsoft.com/en-us/azure/virtual-machines/windows/instance-metadata-service

    @param retries: The number of retries of the IMDS_URL.
    @param md_type: Metadata type for IMDS request.
    @param api_version: IMDS api-version to use in the request.

    @return: A dict of instance metadata containing compute and network
        info.
    """
    kwargs = {
        "logfunc": LOG.debug,
        "msg": "Crawl of Azure Instance Metadata Service (IMDS)",
        "func": _get_metadata_from_imds,
        "args": (retries, exc_cb, md_type, api_version, infinite),
    }
    try:
        return util.log_time(**kwargs)
    except Exception as e:
        report_diagnostic_event(
            "exception while getting metadata: %s" % e,
            logger_func=LOG.warning,
        )
        raise


@azure_ds_telemetry_reporter
def _get_metadata_from_imds(
    retries,
    exc_cb,
    md_type=MetadataType.ALL,
    api_version=IMDS_VER_MIN,
    infinite=False,
):
    url = "{}?api-version={}".format(md_type.value, api_version)
    headers = {"Metadata": "true"}

    # support for extended metadata begins with 2021-03-01
    if api_version >= IMDS_EXTENDED_VER_MIN and md_type == MetadataType.ALL:
        url = url + "&extended=true"

    try:
        response = readurl(
            url,
            timeout=IMDS_TIMEOUT_IN_SECONDS,
            headers=headers,
            retries=retries,
            exception_cb=exc_cb,
            infinite=infinite,
        )
    except Exception as e:
        # pylint:disable=no-member
        if isinstance(e, UrlError) and e.code == 400:
            raise
        else:
            report_diagnostic_event(
                "Ignoring IMDS instance metadata. "
                "Get metadata from IMDS failed: %s" % e,
                logger_func=LOG.warning,
            )
            return {}
    try:
        from json.decoder import JSONDecodeError

        json_decode_error = JSONDecodeError
    except ImportError:
        json_decode_error = ValueError

    try:
        return util.load_json(response.contents)
    except json_decode_error as e:
        report_diagnostic_event(
            "Ignoring non-json IMDS instance metadata response: %s. "
            "Loading non-json IMDS response failed: %s"
            % (response.contents, e),
            logger_func=LOG.warning,
        )
    return {}


@azure_ds_telemetry_reporter
def maybe_remove_ubuntu_network_config_scripts(paths=None):
    """Remove Azure-specific ubuntu network config for non-primary nics.

    @param paths: List of networking scripts or directories to remove when
        present.

    In certain supported ubuntu images, static udev rules or netplan yaml
    config is delivered in the base ubuntu image to support dhcp on any
    additional interfaces which get attached by a customer at some point
    after initial boot. Since the Azure datasource can now regenerate
    network configuration as metadata reports these new devices, we no longer
    want the udev rules or netplan's 90-hotplug-azure.yaml to configure
    networking on eth1 or greater as it might collide with cloud-init's
    configuration.

    Remove the any existing extended network scripts if the datasource is
    enabled to write network per-boot.
    """
    if not paths:
        paths = UBUNTU_EXTENDED_NETWORK_SCRIPTS
    logged = False
    for path in paths:
        if os.path.exists(path):
            if not logged:
                LOG.info(
                    "Removing Ubuntu extended network scripts because"
                    " cloud-init updates Azure network configuration on the"
                    " following events: %s.",
                    [EventType.BOOT.value, EventType.BOOT_LEGACY.value],
                )
                logged = True
            if os.path.isdir(path):
                util.del_dir(path)
            else:
                util.del_file(path)


def _is_platform_viable(seed_dir):
    """Check platform environment to report if this datasource may run."""
    with events.ReportEventStack(
        name="check-platform-viability",
        description="found azure asset tag",
        parent=azure_ds_reporter,
    ) as evt:
        asset_tag = dmi.read_dmi_data("chassis-asset-tag")
        if asset_tag == AZURE_CHASSIS_ASSET_TAG:
            return True
        msg = "Non-Azure DMI asset tag '%s' discovered." % asset_tag
        evt.description = msg
        report_diagnostic_event(msg, logger_func=LOG.debug)
        if os.path.exists(os.path.join(seed_dir, "ovf-env.xml")):
            return True
        return False


class BrokenAzureDataSource(Exception):
    pass


class NonAzureDataSource(Exception):
    pass


# Legacy: Must be present in case we load an old pkl object
DataSourceAzureNet = DataSourceAzure

# Used to match classes to dependencies
datasources = [
    (DataSourceAzure, (sources.DEP_FILESYSTEM,)),
]


# Return a list of data sources that match this set of dependencies
def get_datasource_list(depends):
    return sources.list_from_depends(depends, datasources)


# vi: ts=4 expandtab<|MERGE_RESOLUTION|>--- conflicted
+++ resolved
@@ -6,10 +6,6 @@
 
 import base64
 import crypt
-<<<<<<< HEAD
-import datetime
-=======
->>>>>>> bf94945f
 import functools
 import os
 import os.path
