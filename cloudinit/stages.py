# vi: ts=4 expandtab
#
#    Copyright (C) 2012 Canonical Ltd.
#    Copyright (C) 2012, 2013 Hewlett-Packard Development Company, L.P.
#    Copyright (C) 2012 Yahoo! Inc.
#
#    Author: Scott Moser <scott.moser@canonical.com>
#    Author: Juerg Haefliger <juerg.haefliger@hp.com>
#    Author: Joshua Harlow <harlowja@yahoo-inc.com>
#
#    This program is free software: you can redistribute it and/or modify
#    it under the terms of the GNU General Public License version 3, as
#    published by the Free Software Foundation.
#
#    This program is distributed in the hope that it will be useful,
#    but WITHOUT ANY WARRANTY; without even the implied warranty of
#    MERCHANTABILITY or FITNESS FOR A PARTICULAR PURPOSE.  See the
#    GNU General Public License for more details.
#
#    You should have received a copy of the GNU General Public License
#    along with this program.  If not, see <http://www.gnu.org/licenses/>.

import copy
import os
import sys

import six
from six.moves import cPickle as pickle

from cloudinit.settings import (PER_INSTANCE, FREQUENCIES, CLOUD_CONFIG)

from cloudinit import handlers

# Default handlers (used if not overridden)
from cloudinit.handlers import boot_hook as bh_part
from cloudinit.handlers import cloud_config as cc_part
from cloudinit.handlers import shell_script as ss_part
from cloudinit.handlers import upstart_job as up_part

from cloudinit import cloud
from cloudinit import config
from cloudinit import distros
from cloudinit import helpers
from cloudinit import importer
from cloudinit import log as logging
<<<<<<< HEAD
from cloudinit import net
from cloudinit.reporting import events
=======
from cloudinit.net import cmdline
>>>>>>> 880d9fc2
from cloudinit import sources
from cloudinit import type_utils
from cloudinit import util

LOG = logging.getLogger(__name__)

NULL_DATA_SOURCE = None


class Init(object):
    def __init__(self, ds_deps=None, reporter=None):
        if ds_deps is not None:
            self.ds_deps = ds_deps
        else:
            self.ds_deps = [sources.DEP_FILESYSTEM, sources.DEP_NETWORK]
        # Created on first use
        self._cfg = None
        self._paths = None
        self._distro = None
        # Changed only when a fetch occurs
        self.datasource = NULL_DATA_SOURCE
        self.ds_restored = False

        if reporter is None:
            reporter = events.ReportEventStack(
                name="init-reporter", description="init-desc",
                reporting_enabled=False)
        self.reporter = reporter

    def _reset(self, reset_ds=False):
        # Recreated on access
        self._cfg = None
        self._paths = None
        self._distro = None
        if reset_ds:
            self.datasource = NULL_DATA_SOURCE
            self.ds_restored = False

    @property
    def distro(self):
        if not self._distro:
            # Try to find the right class to use
            system_config = self._extract_cfg('system')
            distro_name = system_config.pop('distro', 'ubuntu')
            distro_cls = distros.fetch(distro_name)
            LOG.debug("Using distro class %s", distro_cls)
            self._distro = distro_cls(distro_name, system_config, self.paths)
            # If we have an active datasource we need to adjust
            # said datasource and move its distro/system config
            # from whatever it was to a new set...
            if self.datasource is not NULL_DATA_SOURCE:
                self.datasource.distro = self._distro
                self.datasource.sys_cfg = system_config
        return self._distro

    @property
    def cfg(self):
        return self._extract_cfg('restricted')

    def _extract_cfg(self, restriction):
        # Ensure actually read
        self.read_cfg()
        # Nobody gets the real config
        ocfg = copy.deepcopy(self._cfg)
        if restriction == 'restricted':
            ocfg.pop('system_info', None)
        elif restriction == 'system':
            ocfg = util.get_cfg_by_path(ocfg, ('system_info',), {})
        elif restriction == 'paths':
            ocfg = util.get_cfg_by_path(ocfg, ('system_info', 'paths'), {})
        if not isinstance(ocfg, (dict)):
            ocfg = {}
        return ocfg

    @property
    def paths(self):
        if not self._paths:
            path_info = self._extract_cfg('paths')
            self._paths = helpers.Paths(path_info, self.datasource)
        return self._paths

    def _initial_subdirs(self):
        c_dir = self.paths.cloud_dir
        initial_dirs = [
            c_dir,
            os.path.join(c_dir, 'scripts'),
            os.path.join(c_dir, 'scripts', 'per-instance'),
            os.path.join(c_dir, 'scripts', 'per-once'),
            os.path.join(c_dir, 'scripts', 'per-boot'),
            os.path.join(c_dir, 'scripts', 'vendor'),
            os.path.join(c_dir, 'seed'),
            os.path.join(c_dir, 'instances'),
            os.path.join(c_dir, 'handlers'),
            os.path.join(c_dir, 'sem'),
            os.path.join(c_dir, 'data'),
        ]
        return initial_dirs

    def purge_cache(self, rm_instance_lnk=False):
        rm_list = []
        rm_list.append(self.paths.boot_finished)
        if rm_instance_lnk:
            rm_list.append(self.paths.instance_link)
        for f in rm_list:
            util.del_file(f)
        return len(rm_list)

    def initialize(self):
        self._initialize_filesystem()

    def _initialize_filesystem(self):
        util.ensure_dirs(self._initial_subdirs())
        log_file = util.get_cfg_option_str(self.cfg, 'def_log_file')
        if log_file:
            util.ensure_file(log_file)
            perms = self.cfg.get('syslog_fix_perms')
            if not perms:
                perms = {}
            if not isinstance(perms, list):
                perms = [perms]

            error = None
            for perm in perms:
                u, g = util.extract_usergroup(perm)
                try:
                    util.chownbyname(log_file, u, g)
                    return
                except OSError as e:
                    error = e

            LOG.warn("Failed changing perms on '%s'. tried: %s. %s",
                     log_file, ','.join(perms), error)

    def read_cfg(self, extra_fns=None):
        # None check so that we don't keep on re-loading if empty
        if self._cfg is None:
            self._cfg = self._read_cfg(extra_fns)
            # LOG.debug("Loaded 'init' config %s", self._cfg)

    def _read_cfg(self, extra_fns):
        no_cfg_paths = helpers.Paths({}, self.datasource)
        merger = helpers.ConfigMerger(paths=no_cfg_paths,
                                      datasource=self.datasource,
                                      additional_fns=extra_fns,
                                      base_cfg=fetch_base_config())
        return merger.cfg

    def _restore_from_cache(self):
        # We try to restore from a current link and static path
        # by using the instance link, if purge_cache was called
        # the file wont exist.
        return _pkl_load(self.paths.get_ipath_cur('obj_pkl'))

    def _write_to_cache(self):
        if self.datasource is NULL_DATA_SOURCE:
            return False
        return _pkl_store(self.datasource, self.paths.get_ipath_cur("obj_pkl"))

    def _get_datasources(self):
        # Any config provided???
        pkg_list = self.cfg.get('datasource_pkg_list') or []
        # Add the defaults at the end
        for n in ['', type_utils.obj_name(sources)]:
            if n not in pkg_list:
                pkg_list.append(n)
        cfg_list = self.cfg.get('datasource_list') or []
        return (cfg_list, pkg_list)

    def _get_data_source(self, existing):
        if self.datasource is not NULL_DATA_SOURCE:
            return self.datasource

        with events.ReportEventStack(
                name="check-cache",
                description="attempting to read from cache [%s]" % existing,
                parent=self.reporter) as myrep:
            ds = self._restore_from_cache()
            if ds and existing == "trust":
                myrep.description = "restored from cache: %s" % ds
            elif ds and existing == "check":
                if (hasattr(ds, 'check_instance_id') and
                        ds.check_instance_id(self.cfg)):
                    myrep.description = "restored from checked cache: %s" % ds
                else:
                    myrep.description = "cache invalid in datasource: %s" % ds
                    ds = None
            else:
                myrep.description = "no cache found"

            self.ds_restored = bool(ds)
            LOG.debug(myrep.description)

        if not ds:
            util.del_file(self.paths.instance_link)
            (cfg_list, pkg_list) = self._get_datasources()
            # Deep copy so that user-data handlers can not modify
            # (which will affect user-data handlers down the line...)
            (ds, dsname) = sources.find_source(self.cfg,
                                               self.distro,
                                               self.paths,
                                               copy.deepcopy(self.ds_deps),
                                               cfg_list,
                                               pkg_list, self.reporter)
            LOG.info("Loaded datasource %s - %s", dsname, ds)
        self.datasource = ds
        # Ensure we adjust our path members datasource
        # now that we have one (thus allowing ipath to be used)
        self._reset()
        return ds

    def _get_instance_subdirs(self):
        return ['handlers', 'scripts', 'sem']

    def _get_ipath(self, subname=None):
        # Force a check to see if anything
        # actually comes back, if not
        # then a datasource has not been assigned...
        instance_dir = self.paths.get_ipath(subname)
        if not instance_dir:
            raise RuntimeError(("No instance directory is available."
                                " Has a datasource been fetched??"))
        return instance_dir

    def _reflect_cur_instance(self):
        # Remove the old symlink and attach a new one so
        # that further reads/writes connect into the right location
        idir = self._get_ipath()
        util.del_file(self.paths.instance_link)
        util.sym_link(idir, self.paths.instance_link)

        # Ensures these dirs exist
        dir_list = []
        for d in self._get_instance_subdirs():
            dir_list.append(os.path.join(idir, d))
        util.ensure_dirs(dir_list)

        # Write out information on what is being used for the current instance
        # and what may have been used for a previous instance...
        dp = self.paths.get_cpath('data')

        # Write what the datasource was and is..
        ds = "%s: %s" % (type_utils.obj_name(self.datasource), self.datasource)
        previous_ds = None
        ds_fn = os.path.join(idir, 'datasource')
        try:
            previous_ds = util.load_file(ds_fn).strip()
        except Exception:
            pass
        if not previous_ds:
            previous_ds = ds
        util.write_file(ds_fn, "%s\n" % ds)
        util.write_file(os.path.join(dp, 'previous-datasource'),
                        "%s\n" % (previous_ds))

        # What the instance id was and is...
        iid = self.datasource.get_instance_id()
        previous_iid = None
        iid_fn = os.path.join(dp, 'instance-id')
        try:
            previous_iid = util.load_file(iid_fn).strip()
        except Exception:
            pass
        if not previous_iid:
            previous_iid = iid
        util.write_file(iid_fn, "%s\n" % iid)
        util.write_file(os.path.join(dp, 'previous-instance-id'),
                        "%s\n" % (previous_iid))
        # Ensure needed components are regenerated
        # after change of instance which may cause
        # change of configuration
        self._reset()
        return iid

    def fetch(self, existing="check"):
        return self._get_data_source(existing=existing)

    def instancify(self):
        return self._reflect_cur_instance()

    def cloudify(self):
        # Form the needed options to cloudify our members
        return cloud.Cloud(self.datasource,
                           self.paths, self.cfg,
                           self.distro, helpers.Runners(self.paths),
                           reporter=self.reporter)

    def update(self):
        if not self._write_to_cache():
            return
        self._store_userdata()
        self._store_vendordata()

    def _store_userdata(self):
        raw_ud = self.datasource.get_userdata_raw()
        if raw_ud is None:
            raw_ud = b''
        util.write_file(self._get_ipath('userdata_raw'), raw_ud, 0o600)
        # processed userdata is a Mime message, so write it as string.
        processed_ud = self.datasource.get_userdata()
        if processed_ud is None:
            raw_ud = ''
        util.write_file(self._get_ipath('userdata'), str(processed_ud), 0o600)

    def _store_vendordata(self):
        raw_vd = self.datasource.get_vendordata_raw()
        if raw_vd is None:
            raw_vd = b''
        util.write_file(self._get_ipath('vendordata_raw'), raw_vd, 0o600)
        # processed vendor data is a Mime message, so write it as string.
        processed_vd = str(self.datasource.get_vendordata())
        if processed_vd is None:
            processed_vd = ''
        util.write_file(self._get_ipath('vendordata'), str(processed_vd),
                        0o600)

    def _default_handlers(self, opts=None):
        if opts is None:
            opts = {}

        opts.update({
            'paths': self.paths,
            'datasource': self.datasource,
        })
        # TODO(harlowja) Hmmm, should we dynamically import these??
        def_handlers = [
            cc_part.CloudConfigPartHandler(**opts),
            ss_part.ShellScriptPartHandler(**opts),
            bh_part.BootHookPartHandler(**opts),
            up_part.UpstartJobPartHandler(**opts),
        ]
        return def_handlers

    def _default_userdata_handlers(self):
        return self._default_handlers()

    def _default_vendordata_handlers(self):
        return self._default_handlers(
            opts={'script_path': 'vendor_scripts',
                  'cloud_config_path': 'vendor_cloud_config'})

    def _do_handlers(self, data_msg, c_handlers_list, frequency,
                     excluded=None):
        """
        Generalized handlers suitable for use with either vendordata
        or userdata
        """
        if excluded is None:
            excluded = []

        cdir = self.paths.get_cpath("handlers")
        idir = self._get_ipath("handlers")

        # Add the path to the plugins dir to the top of our list for importing
        # new handlers.
        #
        # Note(harlowja): instance dir should be read before cloud-dir
        for d in [cdir, idir]:
            if d and d not in sys.path:
                sys.path.insert(0, d)

        def register_handlers_in_dir(path):
            # Attempts to register any handler modules under the given path.
            if not path or not os.path.isdir(path):
                return
            potential_handlers = util.find_modules(path)
            for (fname, mod_name) in potential_handlers.items():
                try:
                    mod_locs, looked_locs = importer.find_module(
                        mod_name, [''], ['list_types', 'handle_part'])
                    if not mod_locs:
                        LOG.warn("Could not find a valid user-data handler"
                                 " named %s in file %s (searched %s)",
                                 mod_name, fname, looked_locs)
                        continue
                    mod = importer.import_module(mod_locs[0])
                    mod = handlers.fixup_handler(mod)
                    types = c_handlers.register(mod)
                    if types:
                        LOG.debug("Added custom handler for %s [%s] from %s",
                                  types, mod, fname)
                except Exception:
                    util.logexc(LOG, "Failed to register handler from %s",
                                fname)

        # This keeps track of all the active handlers
        c_handlers = helpers.ContentHandlers()

        # Add any handlers in the cloud-dir
        register_handlers_in_dir(cdir)

        # Register any other handlers that come from the default set. This
        # is done after the cloud-dir handlers so that the cdir modules can
        # take over the default user-data handler content-types.
        for mod in c_handlers_list:
            types = c_handlers.register(mod, overwrite=False)
            if types:
                LOG.debug("Added default handler for %s from %s", types, mod)

        # Form our cloud interface
        data = self.cloudify()

        def init_handlers():
            # Init the handlers first
            for (_ctype, mod) in c_handlers.items():
                if mod in c_handlers.initialized:
                    # Avoid initing the same module twice (if said module
                    # is registered to more than one content-type).
                    continue
                handlers.call_begin(mod, data, frequency)
                c_handlers.initialized.append(mod)

        def walk_handlers(excluded):
            # Walk the user data
            part_data = {
                'handlers': c_handlers,
                # Any new handlers that are encountered get writen here
                'handlerdir': idir,
                'data': data,
                # The default frequency if handlers don't have one
                'frequency': frequency,
                # This will be used when new handlers are found
                # to help write there contents to files with numbered
                # names...
                'handlercount': 0,
                'excluded': excluded,
            }
            handlers.walk(data_msg, handlers.walker_callback, data=part_data)

        def finalize_handlers():
            # Give callbacks opportunity to finalize
            for (_ctype, mod) in c_handlers.items():
                if mod not in c_handlers.initialized:
                    # Said module was never inited in the first place, so lets
                    # not attempt to finalize those that never got called.
                    continue
                c_handlers.initialized.remove(mod)
                try:
                    handlers.call_end(mod, data, frequency)
                except Exception:
                    util.logexc(LOG, "Failed to finalize handler: %s", mod)

        try:
            init_handlers()
            walk_handlers(excluded)
        finally:
            finalize_handlers()

    def consume_data(self, frequency=PER_INSTANCE):
        # Consume the userdata first, because we need want to let the part
        # handlers run first (for merging stuff)
        with events.ReportEventStack("consume-user-data",
                                     "reading and applying user-data",
                                     parent=self.reporter):
                self._consume_userdata(frequency)
        with events.ReportEventStack("consume-vendor-data",
                                     "reading and applying vendor-data",
                                     parent=self.reporter):
                self._consume_vendordata(frequency)

        # Perform post-consumption adjustments so that
        # modules that run during the init stage reflect
        # this consumed set.
        #
        # They will be recreated on future access...
        self._reset()
        # Note(harlowja): the 'active' datasource will have
        # references to the previous config, distro, paths
        # objects before the load of the userdata happened,
        # this is expected.

    def _consume_vendordata(self, frequency=PER_INSTANCE):
        """
        Consume the vendordata and run the part handlers on it
        """
        # User-data should have been consumed first.
        # So we merge the other available cloud-configs (everything except
        # vendor provided), and check whether or not we should consume
        # vendor data at all. That gives user or system a chance to override.
        if not self.datasource.get_vendordata_raw():
            LOG.debug("no vendordata from datasource")
            return

        _cc_merger = helpers.ConfigMerger(paths=self._paths,
                                          datasource=self.datasource,
                                          additional_fns=[],
                                          base_cfg=self.cfg,
                                          include_vendor=False)
        vdcfg = _cc_merger.cfg.get('vendor_data', {})

        if not isinstance(vdcfg, dict):
            vdcfg = {'enabled': False}
            LOG.warn("invalid 'vendor_data' setting. resetting to: %s", vdcfg)

        enabled = vdcfg.get('enabled')
        no_handlers = vdcfg.get('disabled_handlers', None)

        if not util.is_true(enabled):
            LOG.debug("vendordata consumption is disabled.")
            return

        LOG.debug("vendor data will be consumed. disabled_handlers=%s",
                  no_handlers)

        # Ensure vendordata source fetched before activation (just incase)
        vendor_data_msg = self.datasource.get_vendordata()

        # This keeps track of all the active handlers, while excluding what the
        # users doesn't want run, i.e. boot_hook, cloud_config, shell_script
        c_handlers_list = self._default_vendordata_handlers()

        # Run the handlers
        self._do_handlers(vendor_data_msg, c_handlers_list, frequency,
                          excluded=no_handlers)

    def _consume_userdata(self, frequency=PER_INSTANCE):
        """
        Consume the userdata and run the part handlers
        """

        # Ensure datasource fetched before activation (just incase)
        user_data_msg = self.datasource.get_userdata(True)

        # This keeps track of all the active handlers
        c_handlers_list = self._default_handlers()

        # Run the handlers
        self._do_handlers(user_data_msg, c_handlers_list, frequency)

    def _find_networking_config(self):
        disable_file = os.path.join(
            self.paths.get_cpath('data'), 'upgraded-network')
        if os.path.exists(disable_file):
            return (None, disable_file)

        cmdline_cfg = ('cmdline', cmdline.read_kernel_cmdline_config())
        dscfg = ('ds', None)
        if self.datasource and hasattr(self.datasource, 'network_config'):
            dscfg = ('ds', self.datasource.network_config)
        sys_cfg = ('system_cfg', self.cfg.get('network'))

        for loc, ncfg in (cmdline_cfg, dscfg, sys_cfg):
            if net.is_disabled_cfg(ncfg):
                LOG.debug("network config disabled by %s", loc)
                return (None, loc)
            if ncfg:
                return (ncfg, loc)
        return (net.generate_fallback_config(), "fallback")

    def apply_network_config(self):
        netcfg, src = self._find_networking_config()
        if netcfg is None:
            LOG.info("network config is disabled by %s", src)
            return

        LOG.info("Applying network configuration from %s: %s", src, netcfg)
        try:
            return self.distro.apply_network_config(netcfg)
        except NotImplementedError:
            LOG.warn("distro '%s' does not implement apply_network_config. "
                     "networking may not be configured properly." %
                     self.distro)
            return


class Modules(object):
    def __init__(self, init, cfg_files=None, reporter=None):
        self.init = init
        self.cfg_files = cfg_files
        # Created on first use
        self._cached_cfg = None
        if reporter is None:
            reporter = events.ReportEventStack(
                name="module-reporter", description="module-desc",
                reporting_enabled=False)
        self.reporter = reporter

    @property
    def cfg(self):
        # None check to avoid empty case causing re-reading
        if self._cached_cfg is None:
            merger = helpers.ConfigMerger(paths=self.init.paths,
                                          datasource=self.init.datasource,
                                          additional_fns=self.cfg_files,
                                          base_cfg=self.init.cfg)
            self._cached_cfg = merger.cfg
            # LOG.debug("Loading 'module' config %s", self._cached_cfg)
        # Only give out a copy so that others can't modify this...
        return copy.deepcopy(self._cached_cfg)

    def _read_modules(self, name):
        module_list = []
        if name not in self.cfg:
            return module_list
        cfg_mods = self.cfg[name]
        # Create 'module_list', an array of hashes
        # Where hash['mod'] = module name
        #       hash['freq'] = frequency
        #       hash['args'] = arguments
        for item in cfg_mods:
            if not item:
                continue
            if isinstance(item, six.string_types):
                module_list.append({
                    'mod': item.strip(),
                })
            elif isinstance(item, (list)):
                contents = {}
                # Meant to fall through...
                if len(item) >= 1:
                    contents['mod'] = item[0].strip()
                if len(item) >= 2:
                    contents['freq'] = item[1].strip()
                if len(item) >= 3:
                    contents['args'] = item[2:]
                if contents:
                    module_list.append(contents)
            elif isinstance(item, (dict)):
                contents = {}
                valid = False
                if 'name' in item:
                    contents['mod'] = item['name'].strip()
                    valid = True
                if 'frequency' in item:
                    contents['freq'] = item['frequency'].strip()
                if 'args' in item:
                    contents['args'] = item['args'] or []
                if contents and valid:
                    module_list.append(contents)
            else:
                raise TypeError(("Failed to read '%s' item in config,"
                                 " unknown type %s") %
                                (item, type_utils.obj_name(item)))
        return module_list

    def _fixup_modules(self, raw_mods):
        mostly_mods = []
        for raw_mod in raw_mods:
            raw_name = raw_mod['mod']
            freq = raw_mod.get('freq')
            run_args = raw_mod.get('args') or []
            mod_name = config.form_module_name(raw_name)
            if not mod_name:
                continue
            if freq and freq not in FREQUENCIES:
                LOG.warn(("Config specified module %s"
                          " has an unknown frequency %s"), raw_name, freq)
                # Reset it so when ran it will get set to a known value
                freq = None
            mod_locs, looked_locs = importer.find_module(
                mod_name, ['', type_utils.obj_name(config)], ['handle'])
            if not mod_locs:
                LOG.warn("Could not find module named %s (searched %s)",
                         mod_name, looked_locs)
                continue
            mod = config.fixup_module(importer.import_module(mod_locs[0]))
            mostly_mods.append([mod, raw_name, freq, run_args])
        return mostly_mods

    def _run_modules(self, mostly_mods):
        cc = self.init.cloudify()
        # Return which ones ran
        # and which ones failed + the exception of why it failed
        failures = []
        which_ran = []
        for (mod, name, freq, args) in mostly_mods:
            try:
                # Try the modules frequency, otherwise fallback to a known one
                if not freq:
                    freq = mod.frequency
                if freq not in FREQUENCIES:
                    freq = PER_INSTANCE
                LOG.debug("Running module %s (%s) with frequency %s",
                          name, mod, freq)

                # Use the configs logger and not our own
                # TODO(harlowja): possibly check the module
                # for having a LOG attr and just give it back
                # its own logger?
                func_args = [name, self.cfg,
                             cc, config.LOG, args]
                # Mark it as having started running
                which_ran.append(name)
                # This name will affect the semaphore name created
                run_name = "config-%s" % (name)

                desc = "running %s with frequency %s" % (run_name, freq)
                myrep = events.ReportEventStack(
                    name=run_name, description=desc, parent=self.reporter)

                with myrep:
                    ran, _r = cc.run(run_name, mod.handle, func_args,
                                     freq=freq)
                    if ran:
                        myrep.message = "%s ran successfully" % run_name
                    else:
                        myrep.message = "%s previously ran" % run_name

            except Exception as e:
                util.logexc(LOG, "Running module %s (%s) failed", name, mod)
                failures.append((name, e))
        return (which_ran, failures)

    def run_single(self, mod_name, args=None, freq=None):
        # Form the users module 'specs'
        mod_to_be = {
            'mod': mod_name,
            'args': args,
            'freq': freq,
        }
        # Now resume doing the normal fixups and running
        raw_mods = [mod_to_be]
        mostly_mods = self._fixup_modules(raw_mods)
        return self._run_modules(mostly_mods)

    def run_section(self, section_name):
        raw_mods = self._read_modules(section_name)
        mostly_mods = self._fixup_modules(raw_mods)
        d_name = self.init.distro.name

        skipped = []
        forced = []
        overridden = self.cfg.get('unverified_modules', [])
        for (mod, name, _freq, _args) in mostly_mods:
            worked_distros = set(mod.distros)
            worked_distros.update(
                distros.Distro.expand_osfamily(mod.osfamilies))

            # module does not declare 'distros' or lists this distro
            if not worked_distros or d_name in worked_distros:
                continue

            if name in overridden:
                forced.append(name)
            else:
                skipped.append(name)

        if skipped:
            LOG.info("Skipping modules %s because they are not verified "
                     "on distro '%s'.  To run anyway, add them to "
                     "'unverified_modules' in config.", skipped, d_name)
        if forced:
            LOG.info("running unverified_modules: %s", forced)

        return self._run_modules(mostly_mods)


def fetch_base_config():
    base_cfgs = []
    default_cfg = util.get_builtin_cfg()
    kern_contents = util.read_cc_from_cmdline()

    # Kernel/cmdline parameters override system config
    if kern_contents:
        base_cfgs.append(util.load_yaml(kern_contents, default={}))

    # Anything in your conf.d location??
    # or the 'default' cloud.cfg location???
    base_cfgs.append(util.read_conf_with_confd(CLOUD_CONFIG))

    # And finally the default gets to play
    if default_cfg:
        base_cfgs.append(default_cfg)

    return util.mergemanydict(base_cfgs)


def _pkl_store(obj, fname):
    try:
        pk_contents = pickle.dumps(obj)
    except Exception:
        util.logexc(LOG, "Failed pickling datasource %s", obj)
        return False
    try:
        util.write_file(fname, pk_contents, omode="wb", mode=0o400)
    except Exception:
        util.logexc(LOG, "Failed pickling datasource to %s", fname)
        return False
    return True


def _pkl_load(fname):
    pickle_contents = None
    try:
        pickle_contents = util.load_file(fname, decode=False)
    except Exception as e:
        if os.path.isfile(fname):
            LOG.warn("failed loading pickle in %s: %s" % (fname, e))
        pass

    # This is allowed so just return nothing successfully loaded...
    if not pickle_contents:
        return None
    try:
        return pickle.loads(pickle_contents)
    except Exception:
        util.logexc(LOG, "Failed loading pickled blob from %s", fname)
        return None<|MERGE_RESOLUTION|>--- conflicted
+++ resolved
@@ -43,12 +43,9 @@
 from cloudinit import helpers
 from cloudinit import importer
 from cloudinit import log as logging
-<<<<<<< HEAD
 from cloudinit import net
 from cloudinit.reporting import events
-=======
 from cloudinit.net import cmdline
->>>>>>> 880d9fc2
 from cloudinit import sources
 from cloudinit import type_utils
 from cloudinit import util
