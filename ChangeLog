--- conflicted
+++ resolved
@@ -1,7 +1,6 @@
 0.7.1:
  - sysvinit: fix missing dependency in cloud-init job for RHEL 5.6 
  - config-drive: map hostname to local-hostname (LP: #1061964)
-<<<<<<< HEAD
  - landscape: install landscape-client package if not installed.
    only take action if cloud-config is present (LP: #1066115)
  - cc_landscape: restart landscape after install or config (LP: #1070345)
@@ -42,7 +41,6 @@
    metadata port the lazy loaded dictionary will continue working properly 
    instead of trying to make additional url calls which will fail (LP: #1068801)
     - Added dependency on distribute's python-pkg-resources
-=======
  - use a set of helper/parsing classes to perform system configuration
    file modification in a manner that provides a nice object oriented
    interface to those objects as well as makes it possible to test
@@ -52,7 +50,6 @@
      - /etc/hostname 
      - resolv.conf
      - /etc/hosts
->>>>>>> 29b4adef
 0.7.0:
  - add a 'exception_cb' argument to 'wait_for_url'.  If provided, this
    method will be called back with the exception received and the message.
