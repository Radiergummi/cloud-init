--- conflicted
+++ resolved
@@ -71,14 +71,11 @@
  - Azure: get instance id from dmi instead of SharedConfig (LP: #1506187)
  - systemd/power_state: fix power_state to work even if cloud-final
    exited non-zero (LP: #1449318)
-<<<<<<< HEAD
- - lxd: add support for setting up lxd using 'lxd init'
-=======
  - SmartOS: Add support for Joyent LX-Brand Zones (LP: #1540965)
+ - lxd: add support for setting up lxd using 'lxd init' (LP: #1522879)
    [Robert C Jennings]
  - systemd: support using systemd-detect-virt to detect container
    (LP: #1539016) [Martin Pitt]
->>>>>>> 6b294286
 0.7.6:
  - open 0.7.6
  - Enable vendordata on CloudSigma datasource (LP: #1303986)
